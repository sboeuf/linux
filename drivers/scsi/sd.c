// SPDX-License-Identifier: GPL-2.0-only
/*
 *      sd.c Copyright (C) 1992 Drew Eckhardt
 *           Copyright (C) 1993, 1994, 1995, 1999 Eric Youngdale
 *
 *      Linux scsi disk driver
 *              Initial versions: Drew Eckhardt
 *              Subsequent revisions: Eric Youngdale
 *	Modification history:
 *       - Drew Eckhardt <drew@colorado.edu> original
 *       - Eric Youngdale <eric@andante.org> add scatter-gather, multiple 
 *         outstanding request, and other enhancements.
 *         Support loadable low-level scsi drivers.
 *       - Jirka Hanika <geo@ff.cuni.cz> support more scsi disks using 
 *         eight major numbers.
 *       - Richard Gooch <rgooch@atnf.csiro.au> support devfs.
 *	 - Torben Mathiasen <tmm@image.dk> Resource allocation fixes in 
 *	   sd_init and cleanups.
 *	 - Alex Davis <letmein@erols.com> Fix problem where partition info
 *	   not being read in sd_open. Fix problem where removable media 
 *	   could be ejected after sd_open.
 *	 - Douglas Gilbert <dgilbert@interlog.com> cleanup for lk 2.5.x
 *	 - Badari Pulavarty <pbadari@us.ibm.com>, Matthew Wilcox 
 *	   <willy@debian.org>, Kurt Garloff <garloff@suse.de>: 
 *	   Support 32k/1M disks.
 *
 *	Logging policy (needs CONFIG_SCSI_LOGGING defined):
 *	 - setting up transfer: SCSI_LOG_HLQUEUE levels 1 and 2
 *	 - end of transfer (bh + scsi_lib): SCSI_LOG_HLCOMPLETE level 1
 *	 - entering sd_ioctl: SCSI_LOG_IOCTL level 1
 *	 - entering other commands: SCSI_LOG_HLQUEUE level 3
 *	Note: when the logging level is set by the user, it must be greater
 *	than the level indicated above to trigger output.	
 */

#include <linux/module.h>
#include <linux/fs.h>
#include <linux/kernel.h>
#include <linux/mm.h>
#include <linux/bio.h>
#include <linux/genhd.h>
#include <linux/hdreg.h>
#include <linux/errno.h>
#include <linux/idr.h>
#include <linux/interrupt.h>
#include <linux/init.h>
#include <linux/blkdev.h>
#include <linux/blkpg.h>
#include <linux/blk-pm.h>
#include <linux/delay.h>
#include <linux/mutex.h>
#include <linux/string_helpers.h>
#include <linux/async.h>
#include <linux/slab.h>
#include <linux/sed-opal.h>
#include <linux/pm_runtime.h>
#include <linux/pr.h>
#include <linux/t10-pi.h>
#include <linux/uaccess.h>
#include <asm/unaligned.h>

#include <scsi/scsi.h>
#include <scsi/scsi_cmnd.h>
#include <scsi/scsi_dbg.h>
#include <scsi/scsi_device.h>
#include <scsi/scsi_driver.h>
#include <scsi/scsi_eh.h>
#include <scsi/scsi_host.h>
#include <scsi/scsi_ioctl.h>
#include <scsi/scsicam.h>

#include "sd.h"
#include "scsi_priv.h"
#include "scsi_logging.h"

MODULE_AUTHOR("Eric Youngdale");
MODULE_DESCRIPTION("SCSI disk (sd) driver");
MODULE_LICENSE("GPL");

MODULE_ALIAS_BLOCKDEV_MAJOR(SCSI_DISK0_MAJOR);
MODULE_ALIAS_BLOCKDEV_MAJOR(SCSI_DISK1_MAJOR);
MODULE_ALIAS_BLOCKDEV_MAJOR(SCSI_DISK2_MAJOR);
MODULE_ALIAS_BLOCKDEV_MAJOR(SCSI_DISK3_MAJOR);
MODULE_ALIAS_BLOCKDEV_MAJOR(SCSI_DISK4_MAJOR);
MODULE_ALIAS_BLOCKDEV_MAJOR(SCSI_DISK5_MAJOR);
MODULE_ALIAS_BLOCKDEV_MAJOR(SCSI_DISK6_MAJOR);
MODULE_ALIAS_BLOCKDEV_MAJOR(SCSI_DISK7_MAJOR);
MODULE_ALIAS_BLOCKDEV_MAJOR(SCSI_DISK8_MAJOR);
MODULE_ALIAS_BLOCKDEV_MAJOR(SCSI_DISK9_MAJOR);
MODULE_ALIAS_BLOCKDEV_MAJOR(SCSI_DISK10_MAJOR);
MODULE_ALIAS_BLOCKDEV_MAJOR(SCSI_DISK11_MAJOR);
MODULE_ALIAS_BLOCKDEV_MAJOR(SCSI_DISK12_MAJOR);
MODULE_ALIAS_BLOCKDEV_MAJOR(SCSI_DISK13_MAJOR);
MODULE_ALIAS_BLOCKDEV_MAJOR(SCSI_DISK14_MAJOR);
MODULE_ALIAS_BLOCKDEV_MAJOR(SCSI_DISK15_MAJOR);
MODULE_ALIAS_SCSI_DEVICE(TYPE_DISK);
MODULE_ALIAS_SCSI_DEVICE(TYPE_MOD);
MODULE_ALIAS_SCSI_DEVICE(TYPE_RBC);
MODULE_ALIAS_SCSI_DEVICE(TYPE_ZBC);

#if !defined(CONFIG_DEBUG_BLOCK_EXT_DEVT)
#define SD_MINORS	16
#else
#define SD_MINORS	0
#endif

static void sd_config_discard(struct scsi_disk *, unsigned int);
static void sd_config_write_same(struct scsi_disk *);
static int  sd_revalidate_disk(struct gendisk *);
static void sd_unlock_native_capacity(struct gendisk *disk);
static int  sd_probe(struct device *);
static int  sd_remove(struct device *);
static void sd_shutdown(struct device *);
static int sd_suspend_system(struct device *);
static int sd_suspend_runtime(struct device *);
static int sd_resume(struct device *);
static void sd_rescan(struct device *);
static blk_status_t sd_init_command(struct scsi_cmnd *SCpnt);
static void sd_uninit_command(struct scsi_cmnd *SCpnt);
static int sd_done(struct scsi_cmnd *);
static void sd_eh_reset(struct scsi_cmnd *);
static int sd_eh_action(struct scsi_cmnd *, int);
static void sd_read_capacity(struct scsi_disk *sdkp, unsigned char *buffer);
static void scsi_disk_release(struct device *cdev);
static void sd_print_sense_hdr(struct scsi_disk *, struct scsi_sense_hdr *);
static void sd_print_result(const struct scsi_disk *, const char *, int);

static DEFINE_IDA(sd_index_ida);

/* This semaphore is used to mediate the 0->1 reference get in the
 * face of object destruction (i.e. we can't allow a get on an
 * object after last put) */
static DEFINE_MUTEX(sd_ref_mutex);

static struct kmem_cache *sd_cdb_cache;
static mempool_t *sd_cdb_pool;
static mempool_t *sd_page_pool;

static const char *sd_cache_types[] = {
	"write through", "none", "write back",
	"write back, no read (daft)"
};

static void sd_set_flush_flag(struct scsi_disk *sdkp)
{
	bool wc = false, fua = false;

	if (sdkp->WCE) {
		wc = true;
		if (sdkp->DPOFUA)
			fua = true;
	}

	blk_queue_write_cache(sdkp->disk->queue, wc, fua);
}

static ssize_t
cache_type_store(struct device *dev, struct device_attribute *attr,
		 const char *buf, size_t count)
{
	int ct, rcd, wce, sp;
	struct scsi_disk *sdkp = to_scsi_disk(dev);
	struct scsi_device *sdp = sdkp->device;
	char buffer[64];
	char *buffer_data;
	struct scsi_mode_data data;
	struct scsi_sense_hdr sshdr;
	static const char temp[] = "temporary ";
	int len;

	if (sdp->type != TYPE_DISK && sdp->type != TYPE_ZBC)
		/* no cache control on RBC devices; theoretically they
		 * can do it, but there's probably so many exceptions
		 * it's not worth the risk */
		return -EINVAL;

	if (strncmp(buf, temp, sizeof(temp) - 1) == 0) {
		buf += sizeof(temp) - 1;
		sdkp->cache_override = 1;
	} else {
		sdkp->cache_override = 0;
	}

	ct = sysfs_match_string(sd_cache_types, buf);
	if (ct < 0)
		return -EINVAL;

	rcd = ct & 0x01 ? 1 : 0;
	wce = (ct & 0x02) && !sdkp->write_prot ? 1 : 0;

	if (sdkp->cache_override) {
		sdkp->WCE = wce;
		sdkp->RCD = rcd;
		sd_set_flush_flag(sdkp);
		return count;
	}

	if (scsi_mode_sense(sdp, 0x08, 8, buffer, sizeof(buffer), SD_TIMEOUT,
			    SD_MAX_RETRIES, &data, NULL))
		return -EINVAL;
	len = min_t(size_t, sizeof(buffer), data.length - data.header_length -
		  data.block_descriptor_length);
	buffer_data = buffer + data.header_length +
		data.block_descriptor_length;
	buffer_data[2] &= ~0x05;
	buffer_data[2] |= wce << 2 | rcd;
	sp = buffer_data[0] & 0x80 ? 1 : 0;
	buffer_data[0] &= ~0x80;

	/*
	 * Ensure WP, DPOFUA, and RESERVED fields are cleared in
	 * received mode parameter buffer before doing MODE SELECT.
	 */
	data.device_specific = 0;

	if (scsi_mode_select(sdp, 1, sp, 8, buffer_data, len, SD_TIMEOUT,
			     SD_MAX_RETRIES, &data, &sshdr)) {
		if (scsi_sense_valid(&sshdr))
			sd_print_sense_hdr(sdkp, &sshdr);
		return -EINVAL;
	}
	revalidate_disk(sdkp->disk);
	return count;
}

static ssize_t
manage_start_stop_show(struct device *dev, struct device_attribute *attr,
		       char *buf)
{
	struct scsi_disk *sdkp = to_scsi_disk(dev);
	struct scsi_device *sdp = sdkp->device;

	return sprintf(buf, "%u\n", sdp->manage_start_stop);
}

static ssize_t
manage_start_stop_store(struct device *dev, struct device_attribute *attr,
			const char *buf, size_t count)
{
	struct scsi_disk *sdkp = to_scsi_disk(dev);
	struct scsi_device *sdp = sdkp->device;
	bool v;

	if (!capable(CAP_SYS_ADMIN))
		return -EACCES;

	if (kstrtobool(buf, &v))
		return -EINVAL;

	sdp->manage_start_stop = v;

	return count;
}
static DEVICE_ATTR_RW(manage_start_stop);

static ssize_t
allow_restart_show(struct device *dev, struct device_attribute *attr, char *buf)
{
	struct scsi_disk *sdkp = to_scsi_disk(dev);

	return sprintf(buf, "%u\n", sdkp->device->allow_restart);
}

static ssize_t
allow_restart_store(struct device *dev, struct device_attribute *attr,
		    const char *buf, size_t count)
{
	bool v;
	struct scsi_disk *sdkp = to_scsi_disk(dev);
	struct scsi_device *sdp = sdkp->device;

	if (!capable(CAP_SYS_ADMIN))
		return -EACCES;

	if (sdp->type != TYPE_DISK && sdp->type != TYPE_ZBC)
		return -EINVAL;

	if (kstrtobool(buf, &v))
		return -EINVAL;

	sdp->allow_restart = v;

	return count;
}
static DEVICE_ATTR_RW(allow_restart);

static ssize_t
cache_type_show(struct device *dev, struct device_attribute *attr, char *buf)
{
	struct scsi_disk *sdkp = to_scsi_disk(dev);
	int ct = sdkp->RCD + 2*sdkp->WCE;

	return sprintf(buf, "%s\n", sd_cache_types[ct]);
}
static DEVICE_ATTR_RW(cache_type);

static ssize_t
FUA_show(struct device *dev, struct device_attribute *attr, char *buf)
{
	struct scsi_disk *sdkp = to_scsi_disk(dev);

	return sprintf(buf, "%u\n", sdkp->DPOFUA);
}
static DEVICE_ATTR_RO(FUA);

static ssize_t
protection_type_show(struct device *dev, struct device_attribute *attr,
		     char *buf)
{
	struct scsi_disk *sdkp = to_scsi_disk(dev);

	return sprintf(buf, "%u\n", sdkp->protection_type);
}

static ssize_t
protection_type_store(struct device *dev, struct device_attribute *attr,
		      const char *buf, size_t count)
{
	struct scsi_disk *sdkp = to_scsi_disk(dev);
	unsigned int val;
	int err;

	if (!capable(CAP_SYS_ADMIN))
		return -EACCES;

	err = kstrtouint(buf, 10, &val);

	if (err)
		return err;

	if (val <= T10_PI_TYPE3_PROTECTION)
		sdkp->protection_type = val;

	return count;
}
static DEVICE_ATTR_RW(protection_type);

static ssize_t
protection_mode_show(struct device *dev, struct device_attribute *attr,
		     char *buf)
{
	struct scsi_disk *sdkp = to_scsi_disk(dev);
	struct scsi_device *sdp = sdkp->device;
	unsigned int dif, dix;

	dif = scsi_host_dif_capable(sdp->host, sdkp->protection_type);
	dix = scsi_host_dix_capable(sdp->host, sdkp->protection_type);

	if (!dix && scsi_host_dix_capable(sdp->host, T10_PI_TYPE0_PROTECTION)) {
		dif = 0;
		dix = 1;
	}

	if (!dif && !dix)
		return sprintf(buf, "none\n");

	return sprintf(buf, "%s%u\n", dix ? "dix" : "dif", dif);
}
static DEVICE_ATTR_RO(protection_mode);

static ssize_t
app_tag_own_show(struct device *dev, struct device_attribute *attr, char *buf)
{
	struct scsi_disk *sdkp = to_scsi_disk(dev);

	return sprintf(buf, "%u\n", sdkp->ATO);
}
static DEVICE_ATTR_RO(app_tag_own);

static ssize_t
thin_provisioning_show(struct device *dev, struct device_attribute *attr,
		       char *buf)
{
	struct scsi_disk *sdkp = to_scsi_disk(dev);

	return sprintf(buf, "%u\n", sdkp->lbpme);
}
static DEVICE_ATTR_RO(thin_provisioning);

/* sysfs_match_string() requires dense arrays */
static const char *lbp_mode[] = {
	[SD_LBP_FULL]		= "full",
	[SD_LBP_UNMAP]		= "unmap",
	[SD_LBP_WS16]		= "writesame_16",
	[SD_LBP_WS10]		= "writesame_10",
	[SD_LBP_ZERO]		= "writesame_zero",
	[SD_LBP_DISABLE]	= "disabled",
};

static ssize_t
provisioning_mode_show(struct device *dev, struct device_attribute *attr,
		       char *buf)
{
	struct scsi_disk *sdkp = to_scsi_disk(dev);

	return sprintf(buf, "%s\n", lbp_mode[sdkp->provisioning_mode]);
}

static ssize_t
provisioning_mode_store(struct device *dev, struct device_attribute *attr,
			const char *buf, size_t count)
{
	struct scsi_disk *sdkp = to_scsi_disk(dev);
	struct scsi_device *sdp = sdkp->device;
	int mode;

	if (!capable(CAP_SYS_ADMIN))
		return -EACCES;

	if (sd_is_zoned(sdkp)) {
		sd_config_discard(sdkp, SD_LBP_DISABLE);
		return count;
	}

	if (sdp->type != TYPE_DISK)
		return -EINVAL;

	mode = sysfs_match_string(lbp_mode, buf);
	if (mode < 0)
		return -EINVAL;

	sd_config_discard(sdkp, mode);

	return count;
}
static DEVICE_ATTR_RW(provisioning_mode);

/* sysfs_match_string() requires dense arrays */
static const char *zeroing_mode[] = {
	[SD_ZERO_WRITE]		= "write",
	[SD_ZERO_WS]		= "writesame",
	[SD_ZERO_WS16_UNMAP]	= "writesame_16_unmap",
	[SD_ZERO_WS10_UNMAP]	= "writesame_10_unmap",
};

static ssize_t
zeroing_mode_show(struct device *dev, struct device_attribute *attr,
		  char *buf)
{
	struct scsi_disk *sdkp = to_scsi_disk(dev);

	return sprintf(buf, "%s\n", zeroing_mode[sdkp->zeroing_mode]);
}

static ssize_t
zeroing_mode_store(struct device *dev, struct device_attribute *attr,
		   const char *buf, size_t count)
{
	struct scsi_disk *sdkp = to_scsi_disk(dev);
	int mode;

	if (!capable(CAP_SYS_ADMIN))
		return -EACCES;

	mode = sysfs_match_string(zeroing_mode, buf);
	if (mode < 0)
		return -EINVAL;

	sdkp->zeroing_mode = mode;

	return count;
}
static DEVICE_ATTR_RW(zeroing_mode);

static ssize_t
max_medium_access_timeouts_show(struct device *dev,
				struct device_attribute *attr, char *buf)
{
	struct scsi_disk *sdkp = to_scsi_disk(dev);

	return sprintf(buf, "%u\n", sdkp->max_medium_access_timeouts);
}

static ssize_t
max_medium_access_timeouts_store(struct device *dev,
				 struct device_attribute *attr, const char *buf,
				 size_t count)
{
	struct scsi_disk *sdkp = to_scsi_disk(dev);
	int err;

	if (!capable(CAP_SYS_ADMIN))
		return -EACCES;

	err = kstrtouint(buf, 10, &sdkp->max_medium_access_timeouts);

	return err ? err : count;
}
static DEVICE_ATTR_RW(max_medium_access_timeouts);

static ssize_t
max_write_same_blocks_show(struct device *dev, struct device_attribute *attr,
			   char *buf)
{
	struct scsi_disk *sdkp = to_scsi_disk(dev);

	return sprintf(buf, "%u\n", sdkp->max_ws_blocks);
}

static ssize_t
max_write_same_blocks_store(struct device *dev, struct device_attribute *attr,
			    const char *buf, size_t count)
{
	struct scsi_disk *sdkp = to_scsi_disk(dev);
	struct scsi_device *sdp = sdkp->device;
	unsigned long max;
	int err;

	if (!capable(CAP_SYS_ADMIN))
		return -EACCES;

	if (sdp->type != TYPE_DISK && sdp->type != TYPE_ZBC)
		return -EINVAL;

	err = kstrtoul(buf, 10, &max);

	if (err)
		return err;

	if (max == 0)
		sdp->no_write_same = 1;
	else if (max <= SD_MAX_WS16_BLOCKS) {
		sdp->no_write_same = 0;
		sdkp->max_ws_blocks = max;
	}

	sd_config_write_same(sdkp);

	return count;
}
static DEVICE_ATTR_RW(max_write_same_blocks);

static struct attribute *sd_disk_attrs[] = {
	&dev_attr_cache_type.attr,
	&dev_attr_FUA.attr,
	&dev_attr_allow_restart.attr,
	&dev_attr_manage_start_stop.attr,
	&dev_attr_protection_type.attr,
	&dev_attr_protection_mode.attr,
	&dev_attr_app_tag_own.attr,
	&dev_attr_thin_provisioning.attr,
	&dev_attr_provisioning_mode.attr,
	&dev_attr_zeroing_mode.attr,
	&dev_attr_max_write_same_blocks.attr,
	&dev_attr_max_medium_access_timeouts.attr,
	NULL,
};
ATTRIBUTE_GROUPS(sd_disk);

static struct class sd_disk_class = {
	.name		= "scsi_disk",
	.owner		= THIS_MODULE,
	.dev_release	= scsi_disk_release,
	.dev_groups	= sd_disk_groups,
};

static const struct dev_pm_ops sd_pm_ops = {
	.suspend		= sd_suspend_system,
	.resume			= sd_resume,
	.poweroff		= sd_suspend_system,
	.restore		= sd_resume,
	.runtime_suspend	= sd_suspend_runtime,
	.runtime_resume		= sd_resume,
};

static struct scsi_driver sd_template = {
	.gendrv = {
		.name		= "sd",
		.owner		= THIS_MODULE,
		.probe		= sd_probe,
		.probe_type	= PROBE_PREFER_ASYNCHRONOUS,
		.remove		= sd_remove,
		.shutdown	= sd_shutdown,
		.pm		= &sd_pm_ops,
	},
	.rescan			= sd_rescan,
	.init_command		= sd_init_command,
	.uninit_command		= sd_uninit_command,
	.done			= sd_done,
	.eh_action		= sd_eh_action,
	.eh_reset		= sd_eh_reset,
};

/*
 * Dummy kobj_map->probe function.
 * The default ->probe function will call modprobe, which is
 * pointless as this module is already loaded.
 */
static struct kobject *sd_default_probe(dev_t devt, int *partno, void *data)
{
	return NULL;
}

/*
 * Device no to disk mapping:
 * 
 *       major         disc2     disc  p1
 *   |............|.............|....|....| <- dev_t
 *    31        20 19          8 7  4 3  0
 * 
 * Inside a major, we have 16k disks, however mapped non-
 * contiguously. The first 16 disks are for major0, the next
 * ones with major1, ... Disk 256 is for major0 again, disk 272 
 * for major1, ... 
 * As we stay compatible with our numbering scheme, we can reuse 
 * the well-know SCSI majors 8, 65--71, 136--143.
 */
static int sd_major(int major_idx)
{
	switch (major_idx) {
	case 0:
		return SCSI_DISK0_MAJOR;
	case 1 ... 7:
		return SCSI_DISK1_MAJOR + major_idx - 1;
	case 8 ... 15:
		return SCSI_DISK8_MAJOR + major_idx - 8;
	default:
		BUG();
		return 0;	/* shut up gcc */
	}
}

static struct scsi_disk *scsi_disk_get(struct gendisk *disk)
{
	struct scsi_disk *sdkp = NULL;

	mutex_lock(&sd_ref_mutex);

	if (disk->private_data) {
		sdkp = scsi_disk(disk);
		if (scsi_device_get(sdkp->device) == 0)
			get_device(&sdkp->dev);
		else
			sdkp = NULL;
	}
	mutex_unlock(&sd_ref_mutex);
	return sdkp;
}

static void scsi_disk_put(struct scsi_disk *sdkp)
{
	struct scsi_device *sdev = sdkp->device;

	mutex_lock(&sd_ref_mutex);
	put_device(&sdkp->dev);
	scsi_device_put(sdev);
	mutex_unlock(&sd_ref_mutex);
}

#ifdef CONFIG_BLK_SED_OPAL
static int sd_sec_submit(void *data, u16 spsp, u8 secp, void *buffer,
		size_t len, bool send)
{
	struct scsi_device *sdev = data;
	u8 cdb[12] = { 0, };
	int ret;

	cdb[0] = send ? SECURITY_PROTOCOL_OUT : SECURITY_PROTOCOL_IN;
	cdb[1] = secp;
	put_unaligned_be16(spsp, &cdb[2]);
	put_unaligned_be32(len, &cdb[6]);

	ret = scsi_execute_req(sdev, cdb,
			send ? DMA_TO_DEVICE : DMA_FROM_DEVICE,
			buffer, len, NULL, SD_TIMEOUT, SD_MAX_RETRIES, NULL);
	return ret <= 0 ? ret : -EIO;
}
#endif /* CONFIG_BLK_SED_OPAL */

/*
 * Look up the DIX operation based on whether the command is read or
 * write and whether dix and dif are enabled.
 */
static unsigned int sd_prot_op(bool write, bool dix, bool dif)
{
	/* Lookup table: bit 2 (write), bit 1 (dix), bit 0 (dif) */
	static const unsigned int ops[] = {	/* wrt dix dif */
		SCSI_PROT_NORMAL,		/*  0	0   0  */
		SCSI_PROT_READ_STRIP,		/*  0	0   1  */
		SCSI_PROT_READ_INSERT,		/*  0	1   0  */
		SCSI_PROT_READ_PASS,		/*  0	1   1  */
		SCSI_PROT_NORMAL,		/*  1	0   0  */
		SCSI_PROT_WRITE_INSERT,		/*  1	0   1  */
		SCSI_PROT_WRITE_STRIP,		/*  1	1   0  */
		SCSI_PROT_WRITE_PASS,		/*  1	1   1  */
	};

	return ops[write << 2 | dix << 1 | dif];
}

/*
 * Returns a mask of the protection flags that are valid for a given DIX
 * operation.
 */
static unsigned int sd_prot_flag_mask(unsigned int prot_op)
{
	static const unsigned int flag_mask[] = {
		[SCSI_PROT_NORMAL]		= 0,

		[SCSI_PROT_READ_STRIP]		= SCSI_PROT_TRANSFER_PI |
						  SCSI_PROT_GUARD_CHECK |
						  SCSI_PROT_REF_CHECK |
						  SCSI_PROT_REF_INCREMENT,

		[SCSI_PROT_READ_INSERT]		= SCSI_PROT_REF_INCREMENT |
						  SCSI_PROT_IP_CHECKSUM,

		[SCSI_PROT_READ_PASS]		= SCSI_PROT_TRANSFER_PI |
						  SCSI_PROT_GUARD_CHECK |
						  SCSI_PROT_REF_CHECK |
						  SCSI_PROT_REF_INCREMENT |
						  SCSI_PROT_IP_CHECKSUM,

		[SCSI_PROT_WRITE_INSERT]	= SCSI_PROT_TRANSFER_PI |
						  SCSI_PROT_REF_INCREMENT,

		[SCSI_PROT_WRITE_STRIP]		= SCSI_PROT_GUARD_CHECK |
						  SCSI_PROT_REF_CHECK |
						  SCSI_PROT_REF_INCREMENT |
						  SCSI_PROT_IP_CHECKSUM,

		[SCSI_PROT_WRITE_PASS]		= SCSI_PROT_TRANSFER_PI |
						  SCSI_PROT_GUARD_CHECK |
						  SCSI_PROT_REF_CHECK |
						  SCSI_PROT_REF_INCREMENT |
						  SCSI_PROT_IP_CHECKSUM,
	};

	return flag_mask[prot_op];
}

static unsigned char sd_setup_protect_cmnd(struct scsi_cmnd *scmd,
					   unsigned int dix, unsigned int dif)
{
	struct bio *bio = scmd->request->bio;
	unsigned int prot_op = sd_prot_op(rq_data_dir(scmd->request), dix, dif);
	unsigned int protect = 0;

	if (dix) {				/* DIX Type 0, 1, 2, 3 */
		if (bio_integrity_flagged(bio, BIP_IP_CHECKSUM))
			scmd->prot_flags |= SCSI_PROT_IP_CHECKSUM;

		if (bio_integrity_flagged(bio, BIP_CTRL_NOCHECK) == false)
			scmd->prot_flags |= SCSI_PROT_GUARD_CHECK;
	}

	if (dif != T10_PI_TYPE3_PROTECTION) {	/* DIX/DIF Type 0, 1, 2 */
		scmd->prot_flags |= SCSI_PROT_REF_INCREMENT;

		if (bio_integrity_flagged(bio, BIP_CTRL_NOCHECK) == false)
			scmd->prot_flags |= SCSI_PROT_REF_CHECK;
	}

	if (dif) {				/* DIX/DIF Type 1, 2, 3 */
		scmd->prot_flags |= SCSI_PROT_TRANSFER_PI;

		if (bio_integrity_flagged(bio, BIP_DISK_NOCHECK))
			protect = 3 << 5;	/* Disable target PI checking */
		else
			protect = 1 << 5;	/* Enable target PI checking */
	}

	scsi_set_prot_op(scmd, prot_op);
	scsi_set_prot_type(scmd, dif);
	scmd->prot_flags &= sd_prot_flag_mask(prot_op);

	return protect;
}

static void sd_config_discard(struct scsi_disk *sdkp, unsigned int mode)
{
	struct request_queue *q = sdkp->disk->queue;
	unsigned int logical_block_size = sdkp->device->sector_size;
	unsigned int max_blocks = 0;

	q->limits.discard_alignment =
		sdkp->unmap_alignment * logical_block_size;
	q->limits.discard_granularity =
		max(sdkp->physical_block_size,
		    sdkp->unmap_granularity * logical_block_size);
	sdkp->provisioning_mode = mode;

	switch (mode) {

	case SD_LBP_FULL:
	case SD_LBP_DISABLE:
		blk_queue_max_discard_sectors(q, 0);
		blk_queue_flag_clear(QUEUE_FLAG_DISCARD, q);
		return;

	case SD_LBP_UNMAP:
		max_blocks = min_not_zero(sdkp->max_unmap_blocks,
					  (u32)SD_MAX_WS16_BLOCKS);
		break;

	case SD_LBP_WS16:
		if (sdkp->device->unmap_limit_for_ws)
			max_blocks = sdkp->max_unmap_blocks;
		else
			max_blocks = sdkp->max_ws_blocks;

		max_blocks = min_not_zero(max_blocks, (u32)SD_MAX_WS16_BLOCKS);
		break;

	case SD_LBP_WS10:
		if (sdkp->device->unmap_limit_for_ws)
			max_blocks = sdkp->max_unmap_blocks;
		else
			max_blocks = sdkp->max_ws_blocks;

		max_blocks = min_not_zero(max_blocks, (u32)SD_MAX_WS10_BLOCKS);
		break;

	case SD_LBP_ZERO:
		max_blocks = min_not_zero(sdkp->max_ws_blocks,
					  (u32)SD_MAX_WS10_BLOCKS);
		break;
	}

	blk_queue_max_discard_sectors(q, max_blocks * (logical_block_size >> 9));
	blk_queue_flag_set(QUEUE_FLAG_DISCARD, q);
}

static blk_status_t sd_setup_unmap_cmnd(struct scsi_cmnd *cmd)
{
	struct scsi_device *sdp = cmd->device;
	struct request *rq = cmd->request;
	u64 lba = sectors_to_logical(sdp, blk_rq_pos(rq));
	u32 nr_blocks = sectors_to_logical(sdp, blk_rq_sectors(rq));
	unsigned int data_len = 24;
	char *buf;

	rq->special_vec.bv_page = mempool_alloc(sd_page_pool, GFP_ATOMIC);
	if (!rq->special_vec.bv_page)
		return BLK_STS_RESOURCE;
	clear_highpage(rq->special_vec.bv_page);
	rq->special_vec.bv_offset = 0;
	rq->special_vec.bv_len = data_len;
	rq->rq_flags |= RQF_SPECIAL_PAYLOAD;

	cmd->cmd_len = 10;
	cmd->cmnd[0] = UNMAP;
	cmd->cmnd[8] = 24;

	buf = page_address(rq->special_vec.bv_page);
	put_unaligned_be16(6 + 16, &buf[0]);
	put_unaligned_be16(16, &buf[2]);
	put_unaligned_be64(lba, &buf[8]);
	put_unaligned_be32(nr_blocks, &buf[16]);

	cmd->allowed = SD_MAX_RETRIES;
	cmd->transfersize = data_len;
	rq->timeout = SD_TIMEOUT;

	return scsi_init_io(cmd);
}

static blk_status_t sd_setup_write_same16_cmnd(struct scsi_cmnd *cmd,
		bool unmap)
{
	struct scsi_device *sdp = cmd->device;
	struct request *rq = cmd->request;
	u64 lba = sectors_to_logical(sdp, blk_rq_pos(rq));
	u32 nr_blocks = sectors_to_logical(sdp, blk_rq_sectors(rq));
	u32 data_len = sdp->sector_size;

	rq->special_vec.bv_page = mempool_alloc(sd_page_pool, GFP_ATOMIC);
	if (!rq->special_vec.bv_page)
		return BLK_STS_RESOURCE;
	clear_highpage(rq->special_vec.bv_page);
	rq->special_vec.bv_offset = 0;
	rq->special_vec.bv_len = data_len;
	rq->rq_flags |= RQF_SPECIAL_PAYLOAD;

	cmd->cmd_len = 16;
	cmd->cmnd[0] = WRITE_SAME_16;
	if (unmap)
		cmd->cmnd[1] = 0x8; /* UNMAP */
	put_unaligned_be64(lba, &cmd->cmnd[2]);
	put_unaligned_be32(nr_blocks, &cmd->cmnd[10]);

	cmd->allowed = SD_MAX_RETRIES;
	cmd->transfersize = data_len;
	rq->timeout = unmap ? SD_TIMEOUT : SD_WRITE_SAME_TIMEOUT;

	return scsi_init_io(cmd);
}

static blk_status_t sd_setup_write_same10_cmnd(struct scsi_cmnd *cmd,
		bool unmap)
{
	struct scsi_device *sdp = cmd->device;
	struct request *rq = cmd->request;
	u64 lba = sectors_to_logical(sdp, blk_rq_pos(rq));
	u32 nr_blocks = sectors_to_logical(sdp, blk_rq_sectors(rq));
	u32 data_len = sdp->sector_size;

	rq->special_vec.bv_page = mempool_alloc(sd_page_pool, GFP_ATOMIC);
	if (!rq->special_vec.bv_page)
		return BLK_STS_RESOURCE;
	clear_highpage(rq->special_vec.bv_page);
	rq->special_vec.bv_offset = 0;
	rq->special_vec.bv_len = data_len;
	rq->rq_flags |= RQF_SPECIAL_PAYLOAD;

	cmd->cmd_len = 10;
	cmd->cmnd[0] = WRITE_SAME;
	if (unmap)
		cmd->cmnd[1] = 0x8; /* UNMAP */
	put_unaligned_be32(lba, &cmd->cmnd[2]);
	put_unaligned_be16(nr_blocks, &cmd->cmnd[7]);

	cmd->allowed = SD_MAX_RETRIES;
	cmd->transfersize = data_len;
	rq->timeout = unmap ? SD_TIMEOUT : SD_WRITE_SAME_TIMEOUT;

	return scsi_init_io(cmd);
}

static blk_status_t sd_setup_write_zeroes_cmnd(struct scsi_cmnd *cmd)
{
	struct request *rq = cmd->request;
	struct scsi_device *sdp = cmd->device;
	struct scsi_disk *sdkp = scsi_disk(rq->rq_disk);
	u64 lba = sectors_to_logical(sdp, blk_rq_pos(rq));
	u32 nr_blocks = sectors_to_logical(sdp, blk_rq_sectors(rq));

	if (!(rq->cmd_flags & REQ_NOUNMAP)) {
		switch (sdkp->zeroing_mode) {
		case SD_ZERO_WS16_UNMAP:
			return sd_setup_write_same16_cmnd(cmd, true);
		case SD_ZERO_WS10_UNMAP:
			return sd_setup_write_same10_cmnd(cmd, true);
		}
	}

	if (sdp->no_write_same)
		return BLK_STS_TARGET;

	if (sdkp->ws16 || lba > 0xffffffff || nr_blocks > 0xffff)
		return sd_setup_write_same16_cmnd(cmd, false);

	return sd_setup_write_same10_cmnd(cmd, false);
}

static void sd_config_write_same(struct scsi_disk *sdkp)
{
	struct request_queue *q = sdkp->disk->queue;
	unsigned int logical_block_size = sdkp->device->sector_size;

	if (sdkp->device->no_write_same) {
		sdkp->max_ws_blocks = 0;
		goto out;
	}

	/* Some devices can not handle block counts above 0xffff despite
	 * supporting WRITE SAME(16). Consequently we default to 64k
	 * blocks per I/O unless the device explicitly advertises a
	 * bigger limit.
	 */
	if (sdkp->max_ws_blocks > SD_MAX_WS10_BLOCKS)
		sdkp->max_ws_blocks = min_not_zero(sdkp->max_ws_blocks,
						   (u32)SD_MAX_WS16_BLOCKS);
	else if (sdkp->ws16 || sdkp->ws10 || sdkp->device->no_report_opcodes)
		sdkp->max_ws_blocks = min_not_zero(sdkp->max_ws_blocks,
						   (u32)SD_MAX_WS10_BLOCKS);
	else {
		sdkp->device->no_write_same = 1;
		sdkp->max_ws_blocks = 0;
	}

	if (sdkp->lbprz && sdkp->lbpws)
		sdkp->zeroing_mode = SD_ZERO_WS16_UNMAP;
	else if (sdkp->lbprz && sdkp->lbpws10)
		sdkp->zeroing_mode = SD_ZERO_WS10_UNMAP;
	else if (sdkp->max_ws_blocks)
		sdkp->zeroing_mode = SD_ZERO_WS;
	else
		sdkp->zeroing_mode = SD_ZERO_WRITE;

	if (sdkp->max_ws_blocks &&
	    sdkp->physical_block_size > logical_block_size) {
		/*
		 * Reporting a maximum number of blocks that is not aligned
		 * on the device physical size would cause a large write same
		 * request to be split into physically unaligned chunks by
		 * __blkdev_issue_write_zeroes() and __blkdev_issue_write_same()
		 * even if the caller of these functions took care to align the
		 * large request. So make sure the maximum reported is aligned
		 * to the device physical block size. This is only an optional
		 * optimization for regular disks, but this is mandatory to
		 * avoid failure of large write same requests directed at
		 * sequential write required zones of host-managed ZBC disks.
		 */
		sdkp->max_ws_blocks =
			round_down(sdkp->max_ws_blocks,
				   bytes_to_logical(sdkp->device,
						    sdkp->physical_block_size));
	}

out:
	blk_queue_max_write_same_sectors(q, sdkp->max_ws_blocks *
					 (logical_block_size >> 9));
	blk_queue_max_write_zeroes_sectors(q, sdkp->max_ws_blocks *
					 (logical_block_size >> 9));
}

/**
 * sd_setup_write_same_cmnd - write the same data to multiple blocks
 * @cmd: command to prepare
 *
 * Will set up either WRITE SAME(10) or WRITE SAME(16) depending on
 * the preference indicated by the target device.
 **/
static blk_status_t sd_setup_write_same_cmnd(struct scsi_cmnd *cmd)
{
	struct request *rq = cmd->request;
	struct scsi_device *sdp = cmd->device;
	struct scsi_disk *sdkp = scsi_disk(rq->rq_disk);
	struct bio *bio = rq->bio;
	u64 lba = sectors_to_logical(sdp, blk_rq_pos(rq));
	u32 nr_blocks = sectors_to_logical(sdp, blk_rq_sectors(rq));
	blk_status_t ret;

	if (sdkp->device->no_write_same)
		return BLK_STS_TARGET;

	BUG_ON(bio_offset(bio) || bio_iovec(bio).bv_len != sdp->sector_size);

	rq->timeout = SD_WRITE_SAME_TIMEOUT;

	if (sdkp->ws16 || lba > 0xffffffff || nr_blocks > 0xffff) {
		cmd->cmd_len = 16;
		cmd->cmnd[0] = WRITE_SAME_16;
		put_unaligned_be64(lba, &cmd->cmnd[2]);
		put_unaligned_be32(nr_blocks, &cmd->cmnd[10]);
	} else {
		cmd->cmd_len = 10;
		cmd->cmnd[0] = WRITE_SAME;
		put_unaligned_be32(lba, &cmd->cmnd[2]);
		put_unaligned_be16(nr_blocks, &cmd->cmnd[7]);
	}

	cmd->transfersize = sdp->sector_size;
	cmd->allowed = SD_MAX_RETRIES;

	/*
	 * For WRITE SAME the data transferred via the DATA OUT buffer is
	 * different from the amount of data actually written to the target.
	 *
	 * We set up __data_len to the amount of data transferred via the
	 * DATA OUT buffer so that blk_rq_map_sg sets up the proper S/G list
	 * to transfer a single sector of data first, but then reset it to
	 * the amount of data to be written right after so that the I/O path
	 * knows how much to actually write.
	 */
	rq->__data_len = sdp->sector_size;
	ret = scsi_init_io(cmd);
	rq->__data_len = blk_rq_bytes(rq);

	return ret;
}

static blk_status_t sd_setup_flush_cmnd(struct scsi_cmnd *cmd)
{
	struct request *rq = cmd->request;

	/* flush requests don't perform I/O, zero the S/G table */
	memset(&cmd->sdb, 0, sizeof(cmd->sdb));

	cmd->cmnd[0] = SYNCHRONIZE_CACHE;
	cmd->cmd_len = 10;
	cmd->transfersize = 0;
	cmd->allowed = SD_MAX_RETRIES;

	rq->timeout = rq->q->rq_timeout * SD_FLUSH_TIMEOUT_MULTIPLIER;
	return BLK_STS_OK;
}

static blk_status_t sd_setup_rw32_cmnd(struct scsi_cmnd *cmd, bool write,
				       sector_t lba, unsigned int nr_blocks,
				       unsigned char flags)
{
	cmd->cmnd = mempool_alloc(sd_cdb_pool, GFP_ATOMIC);
	if (unlikely(cmd->cmnd == NULL))
		return BLK_STS_RESOURCE;

	cmd->cmd_len = SD_EXT_CDB_SIZE;
	memset(cmd->cmnd, 0, cmd->cmd_len);

	cmd->cmnd[0]  = VARIABLE_LENGTH_CMD;
	cmd->cmnd[7]  = 0x18; /* Additional CDB len */
	cmd->cmnd[9]  = write ? WRITE_32 : READ_32;
	cmd->cmnd[10] = flags;
	put_unaligned_be64(lba, &cmd->cmnd[12]);
	put_unaligned_be32(lba, &cmd->cmnd[20]); /* Expected Indirect LBA */
	put_unaligned_be32(nr_blocks, &cmd->cmnd[28]);

	return BLK_STS_OK;
}

static blk_status_t sd_setup_rw16_cmnd(struct scsi_cmnd *cmd, bool write,
				       sector_t lba, unsigned int nr_blocks,
				       unsigned char flags)
{
	cmd->cmd_len  = 16;
	cmd->cmnd[0]  = write ? WRITE_16 : READ_16;
	cmd->cmnd[1]  = flags;
	cmd->cmnd[14] = 0;
	cmd->cmnd[15] = 0;
	put_unaligned_be64(lba, &cmd->cmnd[2]);
	put_unaligned_be32(nr_blocks, &cmd->cmnd[10]);

	return BLK_STS_OK;
}

static blk_status_t sd_setup_rw10_cmnd(struct scsi_cmnd *cmd, bool write,
				       sector_t lba, unsigned int nr_blocks,
				       unsigned char flags)
{
	cmd->cmd_len = 10;
	cmd->cmnd[0] = write ? WRITE_10 : READ_10;
	cmd->cmnd[1] = flags;
	cmd->cmnd[6] = 0;
	cmd->cmnd[9] = 0;
	put_unaligned_be32(lba, &cmd->cmnd[2]);
	put_unaligned_be16(nr_blocks, &cmd->cmnd[7]);

	return BLK_STS_OK;
}

static blk_status_t sd_setup_rw6_cmnd(struct scsi_cmnd *cmd, bool write,
				      sector_t lba, unsigned int nr_blocks,
				      unsigned char flags)
{
	/* Avoid that 0 blocks gets translated into 256 blocks. */
	if (WARN_ON_ONCE(nr_blocks == 0))
		return BLK_STS_IOERR;

	if (unlikely(flags & 0x8)) {
		/*
		 * This happens only if this drive failed 10byte rw
		 * command with ILLEGAL_REQUEST during operation and
		 * thus turned off use_10_for_rw.
		 */
		scmd_printk(KERN_ERR, cmd, "FUA write on READ/WRITE(6) drive\n");
		return BLK_STS_IOERR;
	}

	cmd->cmd_len = 6;
	cmd->cmnd[0] = write ? WRITE_6 : READ_6;
	cmd->cmnd[1] = (lba >> 16) & 0x1f;
	cmd->cmnd[2] = (lba >> 8) & 0xff;
	cmd->cmnd[3] = lba & 0xff;
	cmd->cmnd[4] = nr_blocks;
	cmd->cmnd[5] = 0;

	return BLK_STS_OK;
}

static blk_status_t sd_setup_read_write_cmnd(struct scsi_cmnd *cmd)
{
	struct request *rq = cmd->request;
	struct scsi_device *sdp = cmd->device;
	struct scsi_disk *sdkp = scsi_disk(rq->rq_disk);
	sector_t lba = sectors_to_logical(sdp, blk_rq_pos(rq));
	sector_t threshold;
	unsigned int nr_blocks = sectors_to_logical(sdp, blk_rq_sectors(rq));
	unsigned int mask = logical_to_sectors(sdp, 1) - 1;
	bool write = rq_data_dir(rq) == WRITE;
	unsigned char protect, fua;
	blk_status_t ret;
	unsigned int dif;
	bool dix;

	ret = scsi_init_io(cmd);
	if (ret != BLK_STS_OK)
		return ret;

	if (!scsi_device_online(sdp) || sdp->changed) {
		scmd_printk(KERN_ERR, cmd, "device offline or changed\n");
		return BLK_STS_IOERR;
	}

	if (blk_rq_pos(rq) + blk_rq_sectors(rq) > get_capacity(rq->rq_disk)) {
		scmd_printk(KERN_ERR, cmd, "access beyond end of device\n");
		return BLK_STS_IOERR;
	}

	if ((blk_rq_pos(rq) & mask) || (blk_rq_sectors(rq) & mask)) {
		scmd_printk(KERN_ERR, cmd, "request not aligned to the logical block size\n");
		return BLK_STS_IOERR;
	}

	/*
	 * Some SD card readers can't handle accesses which touch the
	 * last one or two logical blocks. Split accesses as needed.
	 */
	threshold = sdkp->capacity - SD_LAST_BUGGY_SECTORS;

	if (unlikely(sdp->last_sector_bug && lba + nr_blocks > threshold)) {
		if (lba < threshold) {
			/* Access up to the threshold but not beyond */
			nr_blocks = threshold - lba;
		} else {
			/* Access only a single logical block */
			nr_blocks = 1;
		}
	}

	fua = rq->cmd_flags & REQ_FUA ? 0x8 : 0;
	dix = scsi_prot_sg_count(cmd);
	dif = scsi_host_dif_capable(cmd->device->host, sdkp->protection_type);

	if (dif || dix)
		protect = sd_setup_protect_cmnd(cmd, dix, dif);
	else
		protect = 0;

	if (protect && sdkp->protection_type == T10_PI_TYPE2_PROTECTION) {
		ret = sd_setup_rw32_cmnd(cmd, write, lba, nr_blocks,
					 protect | fua);
	} else if (sdp->use_16_for_rw || (nr_blocks > 0xffff)) {
		ret = sd_setup_rw16_cmnd(cmd, write, lba, nr_blocks,
					 protect | fua);
	} else if ((nr_blocks > 0xff) || (lba > 0x1fffff) ||
		   sdp->use_10_for_rw || protect) {
		ret = sd_setup_rw10_cmnd(cmd, write, lba, nr_blocks,
					 protect | fua);
	} else {
		ret = sd_setup_rw6_cmnd(cmd, write, lba, nr_blocks,
					protect | fua);
	}

	if (unlikely(ret != BLK_STS_OK))
		return ret;

	/*
	 * We shouldn't disconnect in the middle of a sector, so with a dumb
	 * host adapter, it's safe to assume that we can at least transfer
	 * this many bytes between each connect / disconnect.
	 */
	cmd->transfersize = sdp->sector_size;
	cmd->underflow = nr_blocks << 9;
	cmd->allowed = SD_MAX_RETRIES;
	cmd->sdb.length = nr_blocks * sdp->sector_size;

	SCSI_LOG_HLQUEUE(1,
			 scmd_printk(KERN_INFO, cmd,
				     "%s: block=%llu, count=%d\n", __func__,
				     (unsigned long long)blk_rq_pos(rq),
				     blk_rq_sectors(rq)));
	SCSI_LOG_HLQUEUE(2,
			 scmd_printk(KERN_INFO, cmd,
				     "%s %d/%u 512 byte blocks.\n",
				     write ? "writing" : "reading", nr_blocks,
				     blk_rq_sectors(rq)));

	/*
	 * This indicates that the command is ready from our end to be
	 * queued.
	 */
	return BLK_STS_OK;
}

static blk_status_t sd_init_command(struct scsi_cmnd *cmd)
{
	struct request *rq = cmd->request;

	switch (req_op(rq)) {
	case REQ_OP_DISCARD:
		switch (scsi_disk(rq->rq_disk)->provisioning_mode) {
		case SD_LBP_UNMAP:
			return sd_setup_unmap_cmnd(cmd);
		case SD_LBP_WS16:
			return sd_setup_write_same16_cmnd(cmd, true);
		case SD_LBP_WS10:
			return sd_setup_write_same10_cmnd(cmd, true);
		case SD_LBP_ZERO:
			return sd_setup_write_same10_cmnd(cmd, false);
		default:
			return BLK_STS_TARGET;
		}
	case REQ_OP_WRITE_ZEROES:
		return sd_setup_write_zeroes_cmnd(cmd);
	case REQ_OP_WRITE_SAME:
		return sd_setup_write_same_cmnd(cmd);
	case REQ_OP_FLUSH:
		return sd_setup_flush_cmnd(cmd);
	case REQ_OP_READ:
	case REQ_OP_WRITE:
		return sd_setup_read_write_cmnd(cmd);
	case REQ_OP_ZONE_RESET:
<<<<<<< HEAD
		return sd_zbc_setup_zone_mgmt_cmnd(cmd, ZO_RESET_WRITE_POINTER,
						   false);
	case REQ_OP_ZONE_RESET_ALL:
		return sd_zbc_setup_zone_mgmt_cmnd(cmd, ZO_RESET_WRITE_POINTER,
						   true);
	case REQ_OP_ZONE_OPEN:
		return sd_zbc_setup_zone_mgmt_cmnd(cmd, ZO_OPEN_ZONE, false);
	case REQ_OP_ZONE_CLOSE:
		return sd_zbc_setup_zone_mgmt_cmnd(cmd, ZO_CLOSE_ZONE, false);
	case REQ_OP_ZONE_FINISH:
		return sd_zbc_setup_zone_mgmt_cmnd(cmd, ZO_FINISH_ZONE, false);
=======
		return sd_zbc_setup_reset_cmnd(cmd, false);
	case REQ_OP_ZONE_RESET_ALL:
		return sd_zbc_setup_reset_cmnd(cmd, true);
>>>>>>> 65309ef6
	default:
		WARN_ON_ONCE(1);
		return BLK_STS_NOTSUPP;
	}
}

static void sd_uninit_command(struct scsi_cmnd *SCpnt)
{
	struct request *rq = SCpnt->request;
	u8 *cmnd;

	if (rq->rq_flags & RQF_SPECIAL_PAYLOAD)
		mempool_free(rq->special_vec.bv_page, sd_page_pool);

	if (SCpnt->cmnd != scsi_req(rq)->cmd) {
		cmnd = SCpnt->cmnd;
		SCpnt->cmnd = NULL;
		SCpnt->cmd_len = 0;
		mempool_free(cmnd, sd_cdb_pool);
	}
}

/**
 *	sd_open - open a scsi disk device
 *	@bdev: Block device of the scsi disk to open
 *	@mode: FMODE_* mask
 *
 *	Returns 0 if successful. Returns a negated errno value in case 
 *	of error.
 *
 *	Note: This can be called from a user context (e.g. fsck(1) )
 *	or from within the kernel (e.g. as a result of a mount(1) ).
 *	In the latter case @inode and @filp carry an abridged amount
 *	of information as noted above.
 *
 *	Locking: called with bdev->bd_mutex held.
 **/
static int sd_open(struct block_device *bdev, fmode_t mode)
{
	struct scsi_disk *sdkp = scsi_disk_get(bdev->bd_disk);
	struct scsi_device *sdev;
	int retval;

	if (!sdkp)
		return -ENXIO;

	SCSI_LOG_HLQUEUE(3, sd_printk(KERN_INFO, sdkp, "sd_open\n"));

	sdev = sdkp->device;

	/*
	 * If the device is in error recovery, wait until it is done.
	 * If the device is offline, then disallow any access to it.
	 */
	retval = -ENXIO;
	if (!scsi_block_when_processing_errors(sdev))
		goto error_out;

	if (sdev->removable || sdkp->write_prot)
		check_disk_change(bdev);

	/*
	 * If the drive is empty, just let the open fail.
	 */
	retval = -ENOMEDIUM;
	if (sdev->removable && !sdkp->media_present && !(mode & FMODE_NDELAY))
		goto error_out;

	/*
	 * If the device has the write protect tab set, have the open fail
	 * if the user expects to be able to write to the thing.
	 */
	retval = -EROFS;
	if (sdkp->write_prot && (mode & FMODE_WRITE))
		goto error_out;

	/*
	 * It is possible that the disk changing stuff resulted in
	 * the device being taken offline.  If this is the case,
	 * report this to the user, and don't pretend that the
	 * open actually succeeded.
	 */
	retval = -ENXIO;
	if (!scsi_device_online(sdev))
		goto error_out;

	if ((atomic_inc_return(&sdkp->openers) == 1) && sdev->removable) {
		if (scsi_block_when_processing_errors(sdev))
			scsi_set_medium_removal(sdev, SCSI_REMOVAL_PREVENT);
	}

	return 0;

error_out:
	scsi_disk_put(sdkp);
	return retval;	
}

/**
 *	sd_release - invoked when the (last) close(2) is called on this
 *	scsi disk.
 *	@disk: disk to release
 *	@mode: FMODE_* mask
 *
 *	Returns 0. 
 *
 *	Note: may block (uninterruptible) if error recovery is underway
 *	on this disk.
 *
 *	Locking: called with bdev->bd_mutex held.
 **/
static void sd_release(struct gendisk *disk, fmode_t mode)
{
	struct scsi_disk *sdkp = scsi_disk(disk);
	struct scsi_device *sdev = sdkp->device;

	SCSI_LOG_HLQUEUE(3, sd_printk(KERN_INFO, sdkp, "sd_release\n"));

	if (atomic_dec_return(&sdkp->openers) == 0 && sdev->removable) {
		if (scsi_block_when_processing_errors(sdev))
			scsi_set_medium_removal(sdev, SCSI_REMOVAL_ALLOW);
	}

	scsi_disk_put(sdkp);
}

static int sd_getgeo(struct block_device *bdev, struct hd_geometry *geo)
{
	struct scsi_disk *sdkp = scsi_disk(bdev->bd_disk);
	struct scsi_device *sdp = sdkp->device;
	struct Scsi_Host *host = sdp->host;
	sector_t capacity = logical_to_sectors(sdp, sdkp->capacity);
	int diskinfo[4];

	/* default to most commonly used values */
	diskinfo[0] = 0x40;	/* 1 << 6 */
	diskinfo[1] = 0x20;	/* 1 << 5 */
	diskinfo[2] = capacity >> 11;

	/* override with calculated, extended default, or driver values */
	if (host->hostt->bios_param)
		host->hostt->bios_param(sdp, bdev, capacity, diskinfo);
	else
		scsicam_bios_param(bdev, capacity, diskinfo);

	geo->heads = diskinfo[0];
	geo->sectors = diskinfo[1];
	geo->cylinders = diskinfo[2];
	return 0;
}

/**
 *	sd_ioctl - process an ioctl
 *	@bdev: target block device
 *	@mode: FMODE_* mask
 *	@cmd: ioctl command number
 *	@arg: this is third argument given to ioctl(2) system call.
 *	Often contains a pointer.
 *
 *	Returns 0 if successful (some ioctls return positive numbers on
 *	success as well). Returns a negated errno value in case of error.
 *
 *	Note: most ioctls are forward onto the block subsystem or further
 *	down in the scsi subsystem.
 **/
static int sd_ioctl(struct block_device *bdev, fmode_t mode,
		    unsigned int cmd, unsigned long arg)
{
	struct gendisk *disk = bdev->bd_disk;
	struct scsi_disk *sdkp = scsi_disk(disk);
	struct scsi_device *sdp = sdkp->device;
	void __user *p = (void __user *)arg;
	int error;
    
	SCSI_LOG_IOCTL(1, sd_printk(KERN_INFO, sdkp, "sd_ioctl: disk=%s, "
				    "cmd=0x%x\n", disk->disk_name, cmd));

	error = scsi_verify_blk_ioctl(bdev, cmd);
	if (error < 0)
		return error;

	/*
	 * If we are in the middle of error recovery, don't let anyone
	 * else try and use this device.  Also, if error recovery fails, it
	 * may try and take the device offline, in which case all further
	 * access to the device is prohibited.
	 */
	error = scsi_ioctl_block_when_processing_errors(sdp, cmd,
			(mode & FMODE_NDELAY) != 0);
	if (error)
		goto out;

	if (is_sed_ioctl(cmd))
		return sed_ioctl(sdkp->opal_dev, cmd, p);

	/*
	 * Send SCSI addressing ioctls directly to mid level, send other
	 * ioctls to block level and then onto mid level if they can't be
	 * resolved.
	 */
	switch (cmd) {
		case SCSI_IOCTL_GET_IDLUN:
		case SCSI_IOCTL_GET_BUS_NUMBER:
			error = scsi_ioctl(sdp, cmd, p);
			break;
		default:
			error = scsi_cmd_blk_ioctl(bdev, mode, cmd, p);
			if (error != -ENOTTY)
				break;
			error = scsi_ioctl(sdp, cmd, p);
			break;
	}
out:
	return error;
}

static void set_media_not_present(struct scsi_disk *sdkp)
{
	if (sdkp->media_present)
		sdkp->device->changed = 1;

	if (sdkp->device->removable) {
		sdkp->media_present = 0;
		sdkp->capacity = 0;
	}
}

static int media_not_present(struct scsi_disk *sdkp,
			     struct scsi_sense_hdr *sshdr)
{
	if (!scsi_sense_valid(sshdr))
		return 0;

	/* not invoked for commands that could return deferred errors */
	switch (sshdr->sense_key) {
	case UNIT_ATTENTION:
	case NOT_READY:
		/* medium not present */
		if (sshdr->asc == 0x3A) {
			set_media_not_present(sdkp);
			return 1;
		}
	}
	return 0;
}

/**
 *	sd_check_events - check media events
 *	@disk: kernel device descriptor
 *	@clearing: disk events currently being cleared
 *
 *	Returns mask of DISK_EVENT_*.
 *
 *	Note: this function is invoked from the block subsystem.
 **/
static unsigned int sd_check_events(struct gendisk *disk, unsigned int clearing)
{
	struct scsi_disk *sdkp = scsi_disk_get(disk);
	struct scsi_device *sdp;
	int retval;

	if (!sdkp)
		return 0;

	sdp = sdkp->device;
	SCSI_LOG_HLQUEUE(3, sd_printk(KERN_INFO, sdkp, "sd_check_events\n"));

	/*
	 * If the device is offline, don't send any commands - just pretend as
	 * if the command failed.  If the device ever comes back online, we
	 * can deal with it then.  It is only because of unrecoverable errors
	 * that we would ever take a device offline in the first place.
	 */
	if (!scsi_device_online(sdp)) {
		set_media_not_present(sdkp);
		goto out;
	}

	/*
	 * Using TEST_UNIT_READY enables differentiation between drive with
	 * no cartridge loaded - NOT READY, drive with changed cartridge -
	 * UNIT ATTENTION, or with same cartridge - GOOD STATUS.
	 *
	 * Drives that auto spin down. eg iomega jaz 1G, will be started
	 * by sd_spinup_disk() from sd_revalidate_disk(), which happens whenever
	 * sd_revalidate() is called.
	 */
	if (scsi_block_when_processing_errors(sdp)) {
		struct scsi_sense_hdr sshdr = { 0, };

		retval = scsi_test_unit_ready(sdp, SD_TIMEOUT, SD_MAX_RETRIES,
					      &sshdr);

		/* failed to execute TUR, assume media not present */
		if (host_byte(retval)) {
			set_media_not_present(sdkp);
			goto out;
		}

		if (media_not_present(sdkp, &sshdr))
			goto out;
	}

	/*
	 * For removable scsi disk we have to recognise the presence
	 * of a disk in the drive.
	 */
	if (!sdkp->media_present)
		sdp->changed = 1;
	sdkp->media_present = 1;
out:
	/*
	 * sdp->changed is set under the following conditions:
	 *
	 *	Medium present state has changed in either direction.
	 *	Device has indicated UNIT_ATTENTION.
	 */
	retval = sdp->changed ? DISK_EVENT_MEDIA_CHANGE : 0;
	sdp->changed = 0;
	scsi_disk_put(sdkp);
	return retval;
}

static int sd_sync_cache(struct scsi_disk *sdkp, struct scsi_sense_hdr *sshdr)
{
	int retries, res;
	struct scsi_device *sdp = sdkp->device;
	const int timeout = sdp->request_queue->rq_timeout
		* SD_FLUSH_TIMEOUT_MULTIPLIER;
	struct scsi_sense_hdr my_sshdr;

	if (!scsi_device_online(sdp))
		return -ENODEV;

	/* caller might not be interested in sense, but we need it */
	if (!sshdr)
		sshdr = &my_sshdr;

	for (retries = 3; retries > 0; --retries) {
		unsigned char cmd[10] = { 0 };

		cmd[0] = SYNCHRONIZE_CACHE;
		/*
		 * Leave the rest of the command zero to indicate
		 * flush everything.
		 */
		res = scsi_execute(sdp, cmd, DMA_NONE, NULL, 0, NULL, sshdr,
				timeout, SD_MAX_RETRIES, 0, RQF_PM, NULL);
		if (res == 0)
			break;
	}

	if (res) {
		sd_print_result(sdkp, "Synchronize Cache(10) failed", res);

		if (driver_byte(res) == DRIVER_SENSE)
			sd_print_sense_hdr(sdkp, sshdr);

		/* we need to evaluate the error return  */
		if (scsi_sense_valid(sshdr) &&
			(sshdr->asc == 0x3a ||	/* medium not present */
			 sshdr->asc == 0x20 ||	/* invalid command */
			 (sshdr->asc == 0x74 && sshdr->ascq == 0x71)))	/* drive is password locked */
				/* this is no error here */
				return 0;

		switch (host_byte(res)) {
		/* ignore errors due to racing a disconnection */
		case DID_BAD_TARGET:
		case DID_NO_CONNECT:
			return 0;
		/* signal the upper layer it might try again */
		case DID_BUS_BUSY:
		case DID_IMM_RETRY:
		case DID_REQUEUE:
		case DID_SOFT_ERROR:
			return -EBUSY;
		default:
			return -EIO;
		}
	}
	return 0;
}

static void sd_rescan(struct device *dev)
{
	struct scsi_disk *sdkp = dev_get_drvdata(dev);

	revalidate_disk(sdkp->disk);
}


#ifdef CONFIG_COMPAT
/* 
 * This gets directly called from VFS. When the ioctl 
 * is not recognized we go back to the other translation paths. 
 */
static int sd_compat_ioctl(struct block_device *bdev, fmode_t mode,
			   unsigned int cmd, unsigned long arg)
{
	struct gendisk *disk = bdev->bd_disk;
	struct scsi_disk *sdkp = scsi_disk(disk);
	struct scsi_device *sdev = sdkp->device;
	void __user *p = compat_ptr(arg);
	int error;

	error = scsi_verify_blk_ioctl(bdev, cmd);
	if (error < 0)
		return error;

	error = scsi_ioctl_block_when_processing_errors(sdev, cmd,
			(mode & FMODE_NDELAY) != 0);
	if (error)
		return error;

	if (is_sed_ioctl(cmd))
		return sed_ioctl(sdkp->opal_dev, cmd, p);
	       
	/* 
	 * Let the static ioctl translation table take care of it.
	 */
	if (!sdev->host->hostt->compat_ioctl)
		return -ENOIOCTLCMD; 
	return sdev->host->hostt->compat_ioctl(sdev, cmd, p);
}
#endif

static char sd_pr_type(enum pr_type type)
{
	switch (type) {
	case PR_WRITE_EXCLUSIVE:
		return 0x01;
	case PR_EXCLUSIVE_ACCESS:
		return 0x03;
	case PR_WRITE_EXCLUSIVE_REG_ONLY:
		return 0x05;
	case PR_EXCLUSIVE_ACCESS_REG_ONLY:
		return 0x06;
	case PR_WRITE_EXCLUSIVE_ALL_REGS:
		return 0x07;
	case PR_EXCLUSIVE_ACCESS_ALL_REGS:
		return 0x08;
	default:
		return 0;
	}
};

static int sd_pr_command(struct block_device *bdev, u8 sa,
		u64 key, u64 sa_key, u8 type, u8 flags)
{
	struct scsi_device *sdev = scsi_disk(bdev->bd_disk)->device;
	struct scsi_sense_hdr sshdr;
	int result;
	u8 cmd[16] = { 0, };
	u8 data[24] = { 0, };

	cmd[0] = PERSISTENT_RESERVE_OUT;
	cmd[1] = sa;
	cmd[2] = type;
	put_unaligned_be32(sizeof(data), &cmd[5]);

	put_unaligned_be64(key, &data[0]);
	put_unaligned_be64(sa_key, &data[8]);
	data[20] = flags;

	result = scsi_execute_req(sdev, cmd, DMA_TO_DEVICE, &data, sizeof(data),
			&sshdr, SD_TIMEOUT, SD_MAX_RETRIES, NULL);

	if (driver_byte(result) == DRIVER_SENSE &&
	    scsi_sense_valid(&sshdr)) {
		sdev_printk(KERN_INFO, sdev, "PR command failed: %d\n", result);
		scsi_print_sense_hdr(sdev, NULL, &sshdr);
	}

	return result;
}

static int sd_pr_register(struct block_device *bdev, u64 old_key, u64 new_key,
		u32 flags)
{
	if (flags & ~PR_FL_IGNORE_KEY)
		return -EOPNOTSUPP;
	return sd_pr_command(bdev, (flags & PR_FL_IGNORE_KEY) ? 0x06 : 0x00,
			old_key, new_key, 0,
			(1 << 0) /* APTPL */);
}

static int sd_pr_reserve(struct block_device *bdev, u64 key, enum pr_type type,
		u32 flags)
{
	if (flags)
		return -EOPNOTSUPP;
	return sd_pr_command(bdev, 0x01, key, 0, sd_pr_type(type), 0);
}

static int sd_pr_release(struct block_device *bdev, u64 key, enum pr_type type)
{
	return sd_pr_command(bdev, 0x02, key, 0, sd_pr_type(type), 0);
}

static int sd_pr_preempt(struct block_device *bdev, u64 old_key, u64 new_key,
		enum pr_type type, bool abort)
{
	return sd_pr_command(bdev, abort ? 0x05 : 0x04, old_key, new_key,
			     sd_pr_type(type), 0);
}

static int sd_pr_clear(struct block_device *bdev, u64 key)
{
	return sd_pr_command(bdev, 0x03, key, 0, 0, 0);
}

static const struct pr_ops sd_pr_ops = {
	.pr_register	= sd_pr_register,
	.pr_reserve	= sd_pr_reserve,
	.pr_release	= sd_pr_release,
	.pr_preempt	= sd_pr_preempt,
	.pr_clear	= sd_pr_clear,
};

static const struct block_device_operations sd_fops = {
	.owner			= THIS_MODULE,
	.open			= sd_open,
	.release		= sd_release,
	.ioctl			= sd_ioctl,
	.getgeo			= sd_getgeo,
#ifdef CONFIG_COMPAT
	.compat_ioctl		= sd_compat_ioctl,
#endif
	.check_events		= sd_check_events,
	.revalidate_disk	= sd_revalidate_disk,
	.unlock_native_capacity	= sd_unlock_native_capacity,
	.report_zones		= sd_zbc_report_zones,
	.pr_ops			= &sd_pr_ops,
};

/**
 *	sd_eh_reset - reset error handling callback
 *	@scmd:		sd-issued command that has failed
 *
 *	This function is called by the SCSI midlayer before starting
 *	SCSI EH. When counting medium access failures we have to be
 *	careful to register it only only once per device and SCSI EH run;
 *	there might be several timed out commands which will cause the
 *	'max_medium_access_timeouts' counter to trigger after the first
 *	SCSI EH run already and set the device to offline.
 *	So this function resets the internal counter before starting SCSI EH.
 **/
static void sd_eh_reset(struct scsi_cmnd *scmd)
{
	struct scsi_disk *sdkp = scsi_disk(scmd->request->rq_disk);

	/* New SCSI EH run, reset gate variable */
	sdkp->ignore_medium_access_errors = false;
}

/**
 *	sd_eh_action - error handling callback
 *	@scmd:		sd-issued command that has failed
 *	@eh_disp:	The recovery disposition suggested by the midlayer
 *
 *	This function is called by the SCSI midlayer upon completion of an
 *	error test command (currently TEST UNIT READY). The result of sending
 *	the eh command is passed in eh_disp.  We're looking for devices that
 *	fail medium access commands but are OK with non access commands like
 *	test unit ready (so wrongly see the device as having a successful
 *	recovery)
 **/
static int sd_eh_action(struct scsi_cmnd *scmd, int eh_disp)
{
	struct scsi_disk *sdkp = scsi_disk(scmd->request->rq_disk);
	struct scsi_device *sdev = scmd->device;

	if (!scsi_device_online(sdev) ||
	    !scsi_medium_access_command(scmd) ||
	    host_byte(scmd->result) != DID_TIME_OUT ||
	    eh_disp != SUCCESS)
		return eh_disp;

	/*
	 * The device has timed out executing a medium access command.
	 * However, the TEST UNIT READY command sent during error
	 * handling completed successfully. Either the device is in the
	 * process of recovering or has it suffered an internal failure
	 * that prevents access to the storage medium.
	 */
	if (!sdkp->ignore_medium_access_errors) {
		sdkp->medium_access_timed_out++;
		sdkp->ignore_medium_access_errors = true;
	}

	/*
	 * If the device keeps failing read/write commands but TEST UNIT
	 * READY always completes successfully we assume that medium
	 * access is no longer possible and take the device offline.
	 */
	if (sdkp->medium_access_timed_out >= sdkp->max_medium_access_timeouts) {
		scmd_printk(KERN_ERR, scmd,
			    "Medium access timeout failure. Offlining disk!\n");
		mutex_lock(&sdev->state_mutex);
		scsi_device_set_state(sdev, SDEV_OFFLINE);
		mutex_unlock(&sdev->state_mutex);

		return SUCCESS;
	}

	return eh_disp;
}

static unsigned int sd_completed_bytes(struct scsi_cmnd *scmd)
{
	struct request *req = scmd->request;
	struct scsi_device *sdev = scmd->device;
	unsigned int transferred, good_bytes;
	u64 start_lba, end_lba, bad_lba;

	/*
	 * Some commands have a payload smaller than the device logical
	 * block size (e.g. INQUIRY on a 4K disk).
	 */
	if (scsi_bufflen(scmd) <= sdev->sector_size)
		return 0;

	/* Check if we have a 'bad_lba' information */
	if (!scsi_get_sense_info_fld(scmd->sense_buffer,
				     SCSI_SENSE_BUFFERSIZE,
				     &bad_lba))
		return 0;

	/*
	 * If the bad lba was reported incorrectly, we have no idea where
	 * the error is.
	 */
	start_lba = sectors_to_logical(sdev, blk_rq_pos(req));
	end_lba = start_lba + bytes_to_logical(sdev, scsi_bufflen(scmd));
	if (bad_lba < start_lba || bad_lba >= end_lba)
		return 0;

	/*
	 * resid is optional but mostly filled in.  When it's unused,
	 * its value is zero, so we assume the whole buffer transferred
	 */
	transferred = scsi_bufflen(scmd) - scsi_get_resid(scmd);

	/* This computation should always be done in terms of the
	 * resolution of the device's medium.
	 */
	good_bytes = logical_to_bytes(sdev, bad_lba - start_lba);

	return min(good_bytes, transferred);
}

/**
 *	sd_done - bottom half handler: called when the lower level
 *	driver has completed (successfully or otherwise) a scsi command.
 *	@SCpnt: mid-level's per command structure.
 *
 *	Note: potentially run from within an ISR. Must not block.
 **/
static int sd_done(struct scsi_cmnd *SCpnt)
{
	int result = SCpnt->result;
	unsigned int good_bytes = result ? 0 : scsi_bufflen(SCpnt);
	unsigned int sector_size = SCpnt->device->sector_size;
	unsigned int resid;
	struct scsi_sense_hdr sshdr;
	struct scsi_disk *sdkp = scsi_disk(SCpnt->request->rq_disk);
	struct request *req = SCpnt->request;
	int sense_valid = 0;
	int sense_deferred = 0;

	switch (req_op(req)) {
	case REQ_OP_DISCARD:
	case REQ_OP_WRITE_ZEROES:
	case REQ_OP_WRITE_SAME:
	case REQ_OP_ZONE_RESET:
	case REQ_OP_ZONE_RESET_ALL:
<<<<<<< HEAD
	case REQ_OP_ZONE_OPEN:
	case REQ_OP_ZONE_CLOSE:
	case REQ_OP_ZONE_FINISH:
=======
>>>>>>> 65309ef6
		if (!result) {
			good_bytes = blk_rq_bytes(req);
			scsi_set_resid(SCpnt, 0);
		} else {
			good_bytes = 0;
			scsi_set_resid(SCpnt, blk_rq_bytes(req));
		}
		break;
	default:
		/*
		 * In case of bogus fw or device, we could end up having
		 * an unaligned partial completion. Check this here and force
		 * alignment.
		 */
		resid = scsi_get_resid(SCpnt);
		if (resid & (sector_size - 1)) {
			sd_printk(KERN_INFO, sdkp,
				"Unaligned partial completion (resid=%u, sector_sz=%u)\n",
				resid, sector_size);
			scsi_print_command(SCpnt);
			resid = min(scsi_bufflen(SCpnt),
				    round_up(resid, sector_size));
			scsi_set_resid(SCpnt, resid);
		}
	}

	if (result) {
		sense_valid = scsi_command_normalize_sense(SCpnt, &sshdr);
		if (sense_valid)
			sense_deferred = scsi_sense_is_deferred(&sshdr);
	}
	sdkp->medium_access_timed_out = 0;

	if (driver_byte(result) != DRIVER_SENSE &&
	    (!sense_valid || sense_deferred))
		goto out;

	switch (sshdr.sense_key) {
	case HARDWARE_ERROR:
	case MEDIUM_ERROR:
		good_bytes = sd_completed_bytes(SCpnt);
		break;
	case RECOVERED_ERROR:
		good_bytes = scsi_bufflen(SCpnt);
		break;
	case NO_SENSE:
		/* This indicates a false check condition, so ignore it.  An
		 * unknown amount of data was transferred so treat it as an
		 * error.
		 */
		SCpnt->result = 0;
		memset(SCpnt->sense_buffer, 0, SCSI_SENSE_BUFFERSIZE);
		break;
	case ABORTED_COMMAND:
		if (sshdr.asc == 0x10)  /* DIF: Target detected corruption */
			good_bytes = sd_completed_bytes(SCpnt);
		break;
	case ILLEGAL_REQUEST:
		switch (sshdr.asc) {
		case 0x10:	/* DIX: Host detected corruption */
			good_bytes = sd_completed_bytes(SCpnt);
			break;
		case 0x20:	/* INVALID COMMAND OPCODE */
		case 0x24:	/* INVALID FIELD IN CDB */
			switch (SCpnt->cmnd[0]) {
			case UNMAP:
				sd_config_discard(sdkp, SD_LBP_DISABLE);
				break;
			case WRITE_SAME_16:
			case WRITE_SAME:
				if (SCpnt->cmnd[1] & 8) { /* UNMAP */
					sd_config_discard(sdkp, SD_LBP_DISABLE);
				} else {
					sdkp->device->no_write_same = 1;
					sd_config_write_same(sdkp);
					req->rq_flags |= RQF_QUIET;
				}
				break;
			}
		}
		break;
	default:
		break;
	}

 out:
	if (sd_is_zoned(sdkp))
		sd_zbc_complete(SCpnt, good_bytes, &sshdr);

	SCSI_LOG_HLCOMPLETE(1, scmd_printk(KERN_INFO, SCpnt,
					   "sd_done: completed %d of %d bytes\n",
					   good_bytes, scsi_bufflen(SCpnt)));

	return good_bytes;
}

/*
 * spinup disk - called only in sd_revalidate_disk()
 */
static void
sd_spinup_disk(struct scsi_disk *sdkp)
{
	unsigned char cmd[10];
	unsigned long spintime_expire = 0;
	int retries, spintime;
	unsigned int the_result;
	struct scsi_sense_hdr sshdr;
	int sense_valid = 0;

	spintime = 0;

	/* Spin up drives, as required.  Only do this at boot time */
	/* Spinup needs to be done for module loads too. */
	do {
		retries = 0;

		do {
			cmd[0] = TEST_UNIT_READY;
			memset((void *) &cmd[1], 0, 9);

			the_result = scsi_execute_req(sdkp->device, cmd,
						      DMA_NONE, NULL, 0,
						      &sshdr, SD_TIMEOUT,
						      SD_MAX_RETRIES, NULL);

			/*
			 * If the drive has indicated to us that it
			 * doesn't have any media in it, don't bother
			 * with any more polling.
			 */
			if (media_not_present(sdkp, &sshdr))
				return;

			if (the_result)
				sense_valid = scsi_sense_valid(&sshdr);
			retries++;
		} while (retries < 3 && 
			 (!scsi_status_is_good(the_result) ||
			  ((driver_byte(the_result) == DRIVER_SENSE) &&
			  sense_valid && sshdr.sense_key == UNIT_ATTENTION)));

		if (driver_byte(the_result) != DRIVER_SENSE) {
			/* no sense, TUR either succeeded or failed
			 * with a status error */
			if(!spintime && !scsi_status_is_good(the_result)) {
				sd_print_result(sdkp, "Test Unit Ready failed",
						the_result);
			}
			break;
		}

		/*
		 * The device does not want the automatic start to be issued.
		 */
		if (sdkp->device->no_start_on_add)
			break;

		if (sense_valid && sshdr.sense_key == NOT_READY) {
			if (sshdr.asc == 4 && sshdr.ascq == 3)
				break;	/* manual intervention required */
			if (sshdr.asc == 4 && sshdr.ascq == 0xb)
				break;	/* standby */
			if (sshdr.asc == 4 && sshdr.ascq == 0xc)
				break;	/* unavailable */
			if (sshdr.asc == 4 && sshdr.ascq == 0x1b)
				break;	/* sanitize in progress */
			/*
			 * Issue command to spin up drive when not ready
			 */
			if (!spintime) {
				sd_printk(KERN_NOTICE, sdkp, "Spinning up disk...");
				cmd[0] = START_STOP;
				cmd[1] = 1;	/* Return immediately */
				memset((void *) &cmd[2], 0, 8);
				cmd[4] = 1;	/* Start spin cycle */
				if (sdkp->device->start_stop_pwr_cond)
					cmd[4] |= 1 << 4;
				scsi_execute_req(sdkp->device, cmd, DMA_NONE,
						 NULL, 0, &sshdr,
						 SD_TIMEOUT, SD_MAX_RETRIES,
						 NULL);
				spintime_expire = jiffies + 100 * HZ;
				spintime = 1;
			}
			/* Wait 1 second for next try */
			msleep(1000);
			printk(KERN_CONT ".");

		/*
		 * Wait for USB flash devices with slow firmware.
		 * Yes, this sense key/ASC combination shouldn't
		 * occur here.  It's characteristic of these devices.
		 */
		} else if (sense_valid &&
				sshdr.sense_key == UNIT_ATTENTION &&
				sshdr.asc == 0x28) {
			if (!spintime) {
				spintime_expire = jiffies + 5 * HZ;
				spintime = 1;
			}
			/* Wait 1 second for next try */
			msleep(1000);
		} else {
			/* we don't understand the sense code, so it's
			 * probably pointless to loop */
			if(!spintime) {
				sd_printk(KERN_NOTICE, sdkp, "Unit Not Ready\n");
				sd_print_sense_hdr(sdkp, &sshdr);
			}
			break;
		}
				
	} while (spintime && time_before_eq(jiffies, spintime_expire));

	if (spintime) {
		if (scsi_status_is_good(the_result))
			printk(KERN_CONT "ready\n");
		else
			printk(KERN_CONT "not responding...\n");
	}
}

/*
 * Determine whether disk supports Data Integrity Field.
 */
static int sd_read_protection_type(struct scsi_disk *sdkp, unsigned char *buffer)
{
	struct scsi_device *sdp = sdkp->device;
	u8 type;
	int ret = 0;

	if (scsi_device_protection(sdp) == 0 || (buffer[12] & 1) == 0)
		return ret;

	type = ((buffer[12] >> 1) & 7) + 1; /* P_TYPE 0 = Type 1 */

	if (type > T10_PI_TYPE3_PROTECTION)
		ret = -ENODEV;
	else if (scsi_host_dif_capable(sdp->host, type))
		ret = 1;

	if (sdkp->first_scan || type != sdkp->protection_type)
		switch (ret) {
		case -ENODEV:
			sd_printk(KERN_ERR, sdkp, "formatted with unsupported" \
				  " protection type %u. Disabling disk!\n",
				  type);
			break;
		case 1:
			sd_printk(KERN_NOTICE, sdkp,
				  "Enabling DIF Type %u protection\n", type);
			break;
		case 0:
			sd_printk(KERN_NOTICE, sdkp,
				  "Disabling DIF Type %u protection\n", type);
			break;
		}

	sdkp->protection_type = type;

	return ret;
}

static void read_capacity_error(struct scsi_disk *sdkp, struct scsi_device *sdp,
			struct scsi_sense_hdr *sshdr, int sense_valid,
			int the_result)
{
	if (driver_byte(the_result) == DRIVER_SENSE)
		sd_print_sense_hdr(sdkp, sshdr);
	else
		sd_printk(KERN_NOTICE, sdkp, "Sense not available.\n");

	/*
	 * Set dirty bit for removable devices if not ready -
	 * sometimes drives will not report this properly.
	 */
	if (sdp->removable &&
	    sense_valid && sshdr->sense_key == NOT_READY)
		set_media_not_present(sdkp);

	/*
	 * We used to set media_present to 0 here to indicate no media
	 * in the drive, but some drives fail read capacity even with
	 * media present, so we can't do that.
	 */
	sdkp->capacity = 0; /* unknown mapped to zero - as usual */
}

#define RC16_LEN 32
#if RC16_LEN > SD_BUF_SIZE
#error RC16_LEN must not be more than SD_BUF_SIZE
#endif

#define READ_CAPACITY_RETRIES_ON_RESET	10

static int read_capacity_16(struct scsi_disk *sdkp, struct scsi_device *sdp,
						unsigned char *buffer)
{
	unsigned char cmd[16];
	struct scsi_sense_hdr sshdr;
	int sense_valid = 0;
	int the_result;
	int retries = 3, reset_retries = READ_CAPACITY_RETRIES_ON_RESET;
	unsigned int alignment;
	unsigned long long lba;
	unsigned sector_size;

	if (sdp->no_read_capacity_16)
		return -EINVAL;

	do {
		memset(cmd, 0, 16);
		cmd[0] = SERVICE_ACTION_IN_16;
		cmd[1] = SAI_READ_CAPACITY_16;
		cmd[13] = RC16_LEN;
		memset(buffer, 0, RC16_LEN);

		the_result = scsi_execute_req(sdp, cmd, DMA_FROM_DEVICE,
					buffer, RC16_LEN, &sshdr,
					SD_TIMEOUT, SD_MAX_RETRIES, NULL);

		if (media_not_present(sdkp, &sshdr))
			return -ENODEV;

		if (the_result) {
			sense_valid = scsi_sense_valid(&sshdr);
			if (sense_valid &&
			    sshdr.sense_key == ILLEGAL_REQUEST &&
			    (sshdr.asc == 0x20 || sshdr.asc == 0x24) &&
			    sshdr.ascq == 0x00)
				/* Invalid Command Operation Code or
				 * Invalid Field in CDB, just retry
				 * silently with RC10 */
				return -EINVAL;
			if (sense_valid &&
			    sshdr.sense_key == UNIT_ATTENTION &&
			    sshdr.asc == 0x29 && sshdr.ascq == 0x00)
				/* Device reset might occur several times,
				 * give it one more chance */
				if (--reset_retries > 0)
					continue;
		}
		retries--;

	} while (the_result && retries);

	if (the_result) {
		sd_print_result(sdkp, "Read Capacity(16) failed", the_result);
		read_capacity_error(sdkp, sdp, &sshdr, sense_valid, the_result);
		return -EINVAL;
	}

	sector_size = get_unaligned_be32(&buffer[8]);
	lba = get_unaligned_be64(&buffer[0]);

	if (sd_read_protection_type(sdkp, buffer) < 0) {
		sdkp->capacity = 0;
		return -ENODEV;
	}

	/* Logical blocks per physical block exponent */
	sdkp->physical_block_size = (1 << (buffer[13] & 0xf)) * sector_size;

	/* RC basis */
	sdkp->rc_basis = (buffer[12] >> 4) & 0x3;

	/* Lowest aligned logical block */
	alignment = ((buffer[14] & 0x3f) << 8 | buffer[15]) * sector_size;
	blk_queue_alignment_offset(sdp->request_queue, alignment);
	if (alignment && sdkp->first_scan)
		sd_printk(KERN_NOTICE, sdkp,
			  "physical block alignment offset: %u\n", alignment);

	if (buffer[14] & 0x80) { /* LBPME */
		sdkp->lbpme = 1;

		if (buffer[14] & 0x40) /* LBPRZ */
			sdkp->lbprz = 1;

		sd_config_discard(sdkp, SD_LBP_WS16);
	}

	sdkp->capacity = lba + 1;
	return sector_size;
}

static int read_capacity_10(struct scsi_disk *sdkp, struct scsi_device *sdp,
						unsigned char *buffer)
{
	unsigned char cmd[16];
	struct scsi_sense_hdr sshdr;
	int sense_valid = 0;
	int the_result;
	int retries = 3, reset_retries = READ_CAPACITY_RETRIES_ON_RESET;
	sector_t lba;
	unsigned sector_size;

	do {
		cmd[0] = READ_CAPACITY;
		memset(&cmd[1], 0, 9);
		memset(buffer, 0, 8);

		the_result = scsi_execute_req(sdp, cmd, DMA_FROM_DEVICE,
					buffer, 8, &sshdr,
					SD_TIMEOUT, SD_MAX_RETRIES, NULL);

		if (media_not_present(sdkp, &sshdr))
			return -ENODEV;

		if (the_result) {
			sense_valid = scsi_sense_valid(&sshdr);
			if (sense_valid &&
			    sshdr.sense_key == UNIT_ATTENTION &&
			    sshdr.asc == 0x29 && sshdr.ascq == 0x00)
				/* Device reset might occur several times,
				 * give it one more chance */
				if (--reset_retries > 0)
					continue;
		}
		retries--;

	} while (the_result && retries);

	if (the_result) {
		sd_print_result(sdkp, "Read Capacity(10) failed", the_result);
		read_capacity_error(sdkp, sdp, &sshdr, sense_valid, the_result);
		return -EINVAL;
	}

	sector_size = get_unaligned_be32(&buffer[4]);
	lba = get_unaligned_be32(&buffer[0]);

	if (sdp->no_read_capacity_16 && (lba == 0xffffffff)) {
		/* Some buggy (usb cardreader) devices return an lba of
		   0xffffffff when the want to report a size of 0 (with
		   which they really mean no media is present) */
		sdkp->capacity = 0;
		sdkp->physical_block_size = sector_size;
		return sector_size;
	}

	sdkp->capacity = lba + 1;
	sdkp->physical_block_size = sector_size;
	return sector_size;
}

static int sd_try_rc16_first(struct scsi_device *sdp)
{
	if (sdp->host->max_cmd_len < 16)
		return 0;
	if (sdp->try_rc_10_first)
		return 0;
	if (sdp->scsi_level > SCSI_SPC_2)
		return 1;
	if (scsi_device_protection(sdp))
		return 1;
	return 0;
}

/*
 * read disk capacity
 */
static void
sd_read_capacity(struct scsi_disk *sdkp, unsigned char *buffer)
{
	int sector_size;
	struct scsi_device *sdp = sdkp->device;

	if (sd_try_rc16_first(sdp)) {
		sector_size = read_capacity_16(sdkp, sdp, buffer);
		if (sector_size == -EOVERFLOW)
			goto got_data;
		if (sector_size == -ENODEV)
			return;
		if (sector_size < 0)
			sector_size = read_capacity_10(sdkp, sdp, buffer);
		if (sector_size < 0)
			return;
	} else {
		sector_size = read_capacity_10(sdkp, sdp, buffer);
		if (sector_size == -EOVERFLOW)
			goto got_data;
		if (sector_size < 0)
			return;
		if ((sizeof(sdkp->capacity) > 4) &&
		    (sdkp->capacity > 0xffffffffULL)) {
			int old_sector_size = sector_size;
			sd_printk(KERN_NOTICE, sdkp, "Very big device. "
					"Trying to use READ CAPACITY(16).\n");
			sector_size = read_capacity_16(sdkp, sdp, buffer);
			if (sector_size < 0) {
				sd_printk(KERN_NOTICE, sdkp,
					"Using 0xffffffff as device size\n");
				sdkp->capacity = 1 + (sector_t) 0xffffffff;
				sector_size = old_sector_size;
				goto got_data;
			}
			/* Remember that READ CAPACITY(16) succeeded */
			sdp->try_rc_10_first = 0;
		}
	}

	/* Some devices are known to return the total number of blocks,
	 * not the highest block number.  Some devices have versions
	 * which do this and others which do not.  Some devices we might
	 * suspect of doing this but we don't know for certain.
	 *
	 * If we know the reported capacity is wrong, decrement it.  If
	 * we can only guess, then assume the number of blocks is even
	 * (usually true but not always) and err on the side of lowering
	 * the capacity.
	 */
	if (sdp->fix_capacity ||
	    (sdp->guess_capacity && (sdkp->capacity & 0x01))) {
		sd_printk(KERN_INFO, sdkp, "Adjusting the sector count "
				"from its reported value: %llu\n",
				(unsigned long long) sdkp->capacity);
		--sdkp->capacity;
	}

got_data:
	if (sector_size == 0) {
		sector_size = 512;
		sd_printk(KERN_NOTICE, sdkp, "Sector size 0 reported, "
			  "assuming 512.\n");
	}

	if (sector_size != 512 &&
	    sector_size != 1024 &&
	    sector_size != 2048 &&
	    sector_size != 4096) {
		sd_printk(KERN_NOTICE, sdkp, "Unsupported sector size %d.\n",
			  sector_size);
		/*
		 * The user might want to re-format the drive with
		 * a supported sectorsize.  Once this happens, it
		 * would be relatively trivial to set the thing up.
		 * For this reason, we leave the thing in the table.
		 */
		sdkp->capacity = 0;
		/*
		 * set a bogus sector size so the normal read/write
		 * logic in the block layer will eventually refuse any
		 * request on this device without tripping over power
		 * of two sector size assumptions
		 */
		sector_size = 512;
	}
	blk_queue_logical_block_size(sdp->request_queue, sector_size);
	blk_queue_physical_block_size(sdp->request_queue,
				      sdkp->physical_block_size);
	sdkp->device->sector_size = sector_size;

	if (sdkp->capacity > 0xffffffff)
		sdp->use_16_for_rw = 1;

}

/*
 * Print disk capacity
 */
static void
sd_print_capacity(struct scsi_disk *sdkp,
		  sector_t old_capacity)
{
	int sector_size = sdkp->device->sector_size;
	char cap_str_2[10], cap_str_10[10];

	if (!sdkp->first_scan && old_capacity == sdkp->capacity)
		return;

	string_get_size(sdkp->capacity, sector_size,
			STRING_UNITS_2, cap_str_2, sizeof(cap_str_2));
	string_get_size(sdkp->capacity, sector_size,
			STRING_UNITS_10, cap_str_10, sizeof(cap_str_10));

	sd_printk(KERN_NOTICE, sdkp,
		  "%llu %d-byte logical blocks: (%s/%s)\n",
		  (unsigned long long)sdkp->capacity,
		  sector_size, cap_str_10, cap_str_2);

	if (sdkp->physical_block_size != sector_size)
		sd_printk(KERN_NOTICE, sdkp,
			  "%u-byte physical blocks\n",
			  sdkp->physical_block_size);

	sd_zbc_print_zones(sdkp);
}

/* called with buffer of length 512 */
static inline int
sd_do_mode_sense(struct scsi_device *sdp, int dbd, int modepage,
		 unsigned char *buffer, int len, struct scsi_mode_data *data,
		 struct scsi_sense_hdr *sshdr)
{
	return scsi_mode_sense(sdp, dbd, modepage, buffer, len,
			       SD_TIMEOUT, SD_MAX_RETRIES, data,
			       sshdr);
}

/*
 * read write protect setting, if possible - called only in sd_revalidate_disk()
 * called with buffer of length SD_BUF_SIZE
 */
static void
sd_read_write_protect_flag(struct scsi_disk *sdkp, unsigned char *buffer)
{
	int res;
	struct scsi_device *sdp = sdkp->device;
	struct scsi_mode_data data;
	int old_wp = sdkp->write_prot;

	set_disk_ro(sdkp->disk, 0);
	if (sdp->skip_ms_page_3f) {
		sd_first_printk(KERN_NOTICE, sdkp, "Assuming Write Enabled\n");
		return;
	}

	if (sdp->use_192_bytes_for_3f) {
		res = sd_do_mode_sense(sdp, 0, 0x3F, buffer, 192, &data, NULL);
	} else {
		/*
		 * First attempt: ask for all pages (0x3F), but only 4 bytes.
		 * We have to start carefully: some devices hang if we ask
		 * for more than is available.
		 */
		res = sd_do_mode_sense(sdp, 0, 0x3F, buffer, 4, &data, NULL);

		/*
		 * Second attempt: ask for page 0 When only page 0 is
		 * implemented, a request for page 3F may return Sense Key
		 * 5: Illegal Request, Sense Code 24: Invalid field in
		 * CDB.
		 */
		if (!scsi_status_is_good(res))
			res = sd_do_mode_sense(sdp, 0, 0, buffer, 4, &data, NULL);

		/*
		 * Third attempt: ask 255 bytes, as we did earlier.
		 */
		if (!scsi_status_is_good(res))
			res = sd_do_mode_sense(sdp, 0, 0x3F, buffer, 255,
					       &data, NULL);
	}

	if (!scsi_status_is_good(res)) {
		sd_first_printk(KERN_WARNING, sdkp,
			  "Test WP failed, assume Write Enabled\n");
	} else {
		sdkp->write_prot = ((data.device_specific & 0x80) != 0);
		set_disk_ro(sdkp->disk, sdkp->write_prot);
		if (sdkp->first_scan || old_wp != sdkp->write_prot) {
			sd_printk(KERN_NOTICE, sdkp, "Write Protect is %s\n",
				  sdkp->write_prot ? "on" : "off");
			sd_printk(KERN_DEBUG, sdkp, "Mode Sense: %4ph\n", buffer);
		}
	}
}

/*
 * sd_read_cache_type - called only from sd_revalidate_disk()
 * called with buffer of length SD_BUF_SIZE
 */
static void
sd_read_cache_type(struct scsi_disk *sdkp, unsigned char *buffer)
{
	int len = 0, res;
	struct scsi_device *sdp = sdkp->device;

	int dbd;
	int modepage;
	int first_len;
	struct scsi_mode_data data;
	struct scsi_sense_hdr sshdr;
	int old_wce = sdkp->WCE;
	int old_rcd = sdkp->RCD;
	int old_dpofua = sdkp->DPOFUA;


	if (sdkp->cache_override)
		return;

	first_len = 4;
	if (sdp->skip_ms_page_8) {
		if (sdp->type == TYPE_RBC)
			goto defaults;
		else {
			if (sdp->skip_ms_page_3f)
				goto defaults;
			modepage = 0x3F;
			if (sdp->use_192_bytes_for_3f)
				first_len = 192;
			dbd = 0;
		}
	} else if (sdp->type == TYPE_RBC) {
		modepage = 6;
		dbd = 8;
	} else {
		modepage = 8;
		dbd = 0;
	}

	/* cautiously ask */
	res = sd_do_mode_sense(sdp, dbd, modepage, buffer, first_len,
			&data, &sshdr);

	if (!scsi_status_is_good(res))
		goto bad_sense;

	if (!data.header_length) {
		modepage = 6;
		first_len = 0;
		sd_first_printk(KERN_ERR, sdkp,
				"Missing header in MODE_SENSE response\n");
	}

	/* that went OK, now ask for the proper length */
	len = data.length;

	/*
	 * We're only interested in the first three bytes, actually.
	 * But the data cache page is defined for the first 20.
	 */
	if (len < 3)
		goto bad_sense;
	else if (len > SD_BUF_SIZE) {
		sd_first_printk(KERN_NOTICE, sdkp, "Truncating mode parameter "
			  "data from %d to %d bytes\n", len, SD_BUF_SIZE);
		len = SD_BUF_SIZE;
	}
	if (modepage == 0x3F && sdp->use_192_bytes_for_3f)
		len = 192;

	/* Get the data */
	if (len > first_len)
		res = sd_do_mode_sense(sdp, dbd, modepage, buffer, len,
				&data, &sshdr);

	if (scsi_status_is_good(res)) {
		int offset = data.header_length + data.block_descriptor_length;

		while (offset < len) {
			u8 page_code = buffer[offset] & 0x3F;
			u8 spf       = buffer[offset] & 0x40;

			if (page_code == 8 || page_code == 6) {
				/* We're interested only in the first 3 bytes.
				 */
				if (len - offset <= 2) {
					sd_first_printk(KERN_ERR, sdkp,
						"Incomplete mode parameter "
							"data\n");
					goto defaults;
				} else {
					modepage = page_code;
					goto Page_found;
				}
			} else {
				/* Go to the next page */
				if (spf && len - offset > 3)
					offset += 4 + (buffer[offset+2] << 8) +
						buffer[offset+3];
				else if (!spf && len - offset > 1)
					offset += 2 + buffer[offset+1];
				else {
					sd_first_printk(KERN_ERR, sdkp,
							"Incomplete mode "
							"parameter data\n");
					goto defaults;
				}
			}
		}

		sd_first_printk(KERN_ERR, sdkp, "No Caching mode page found\n");
		goto defaults;

	Page_found:
		if (modepage == 8) {
			sdkp->WCE = ((buffer[offset + 2] & 0x04) != 0);
			sdkp->RCD = ((buffer[offset + 2] & 0x01) != 0);
		} else {
			sdkp->WCE = ((buffer[offset + 2] & 0x01) == 0);
			sdkp->RCD = 0;
		}

		sdkp->DPOFUA = (data.device_specific & 0x10) != 0;
		if (sdp->broken_fua) {
			sd_first_printk(KERN_NOTICE, sdkp, "Disabling FUA\n");
			sdkp->DPOFUA = 0;
		} else if (sdkp->DPOFUA && !sdkp->device->use_10_for_rw &&
			   !sdkp->device->use_16_for_rw) {
			sd_first_printk(KERN_NOTICE, sdkp,
				  "Uses READ/WRITE(6), disabling FUA\n");
			sdkp->DPOFUA = 0;
		}

		/* No cache flush allowed for write protected devices */
		if (sdkp->WCE && sdkp->write_prot)
			sdkp->WCE = 0;

		if (sdkp->first_scan || old_wce != sdkp->WCE ||
		    old_rcd != sdkp->RCD || old_dpofua != sdkp->DPOFUA)
			sd_printk(KERN_NOTICE, sdkp,
				  "Write cache: %s, read cache: %s, %s\n",
				  sdkp->WCE ? "enabled" : "disabled",
				  sdkp->RCD ? "disabled" : "enabled",
				  sdkp->DPOFUA ? "supports DPO and FUA"
				  : "doesn't support DPO or FUA");

		return;
	}

bad_sense:
	if (scsi_sense_valid(&sshdr) &&
	    sshdr.sense_key == ILLEGAL_REQUEST &&
	    sshdr.asc == 0x24 && sshdr.ascq == 0x0)
		/* Invalid field in CDB */
		sd_first_printk(KERN_NOTICE, sdkp, "Cache data unavailable\n");
	else
		sd_first_printk(KERN_ERR, sdkp,
				"Asking for cache data failed\n");

defaults:
	if (sdp->wce_default_on) {
		sd_first_printk(KERN_NOTICE, sdkp,
				"Assuming drive cache: write back\n");
		sdkp->WCE = 1;
	} else {
		sd_first_printk(KERN_ERR, sdkp,
				"Assuming drive cache: write through\n");
		sdkp->WCE = 0;
	}
	sdkp->RCD = 0;
	sdkp->DPOFUA = 0;
}

/*
 * The ATO bit indicates whether the DIF application tag is available
 * for use by the operating system.
 */
static void sd_read_app_tag_own(struct scsi_disk *sdkp, unsigned char *buffer)
{
	int res, offset;
	struct scsi_device *sdp = sdkp->device;
	struct scsi_mode_data data;
	struct scsi_sense_hdr sshdr;

	if (sdp->type != TYPE_DISK && sdp->type != TYPE_ZBC)
		return;

	if (sdkp->protection_type == 0)
		return;

	res = scsi_mode_sense(sdp, 1, 0x0a, buffer, 36, SD_TIMEOUT,
			      SD_MAX_RETRIES, &data, &sshdr);

	if (!scsi_status_is_good(res) || !data.header_length ||
	    data.length < 6) {
		sd_first_printk(KERN_WARNING, sdkp,
			  "getting Control mode page failed, assume no ATO\n");

		if (scsi_sense_valid(&sshdr))
			sd_print_sense_hdr(sdkp, &sshdr);

		return;
	}

	offset = data.header_length + data.block_descriptor_length;

	if ((buffer[offset] & 0x3f) != 0x0a) {
		sd_first_printk(KERN_ERR, sdkp, "ATO Got wrong page\n");
		return;
	}

	if ((buffer[offset + 5] & 0x80) == 0)
		return;

	sdkp->ATO = 1;

	return;
}

/**
 * sd_read_block_limits - Query disk device for preferred I/O sizes.
 * @sdkp: disk to query
 */
static void sd_read_block_limits(struct scsi_disk *sdkp)
{
	unsigned int sector_sz = sdkp->device->sector_size;
	const int vpd_len = 64;
	unsigned char *buffer = kmalloc(vpd_len, GFP_KERNEL);

	if (!buffer ||
	    /* Block Limits VPD */
	    scsi_get_vpd_page(sdkp->device, 0xb0, buffer, vpd_len))
		goto out;

	blk_queue_io_min(sdkp->disk->queue,
			 get_unaligned_be16(&buffer[6]) * sector_sz);

	sdkp->max_xfer_blocks = get_unaligned_be32(&buffer[8]);
	sdkp->opt_xfer_blocks = get_unaligned_be32(&buffer[12]);

	if (buffer[3] == 0x3c) {
		unsigned int lba_count, desc_count;

		sdkp->max_ws_blocks = (u32)get_unaligned_be64(&buffer[36]);

		if (!sdkp->lbpme)
			goto out;

		lba_count = get_unaligned_be32(&buffer[20]);
		desc_count = get_unaligned_be32(&buffer[24]);

		if (lba_count && desc_count)
			sdkp->max_unmap_blocks = lba_count;

		sdkp->unmap_granularity = get_unaligned_be32(&buffer[28]);

		if (buffer[32] & 0x80)
			sdkp->unmap_alignment =
				get_unaligned_be32(&buffer[32]) & ~(1 << 31);

		if (!sdkp->lbpvpd) { /* LBP VPD page not provided */

			if (sdkp->max_unmap_blocks)
				sd_config_discard(sdkp, SD_LBP_UNMAP);
			else
				sd_config_discard(sdkp, SD_LBP_WS16);

		} else {	/* LBP VPD page tells us what to use */
			if (sdkp->lbpu && sdkp->max_unmap_blocks)
				sd_config_discard(sdkp, SD_LBP_UNMAP);
			else if (sdkp->lbpws)
				sd_config_discard(sdkp, SD_LBP_WS16);
			else if (sdkp->lbpws10)
				sd_config_discard(sdkp, SD_LBP_WS10);
			else
				sd_config_discard(sdkp, SD_LBP_DISABLE);
		}
	}

 out:
	kfree(buffer);
}

/**
 * sd_read_block_characteristics - Query block dev. characteristics
 * @sdkp: disk to query
 */
static void sd_read_block_characteristics(struct scsi_disk *sdkp)
{
	struct request_queue *q = sdkp->disk->queue;
	unsigned char *buffer;
	u16 rot;
	const int vpd_len = 64;

	buffer = kmalloc(vpd_len, GFP_KERNEL);

	if (!buffer ||
	    /* Block Device Characteristics VPD */
	    scsi_get_vpd_page(sdkp->device, 0xb1, buffer, vpd_len))
		goto out;

	rot = get_unaligned_be16(&buffer[4]);

	if (rot == 1) {
		blk_queue_flag_set(QUEUE_FLAG_NONROT, q);
		blk_queue_flag_clear(QUEUE_FLAG_ADD_RANDOM, q);
	}

	if (sdkp->device->type == TYPE_ZBC) {
		/* Host-managed */
		q->limits.zoned = BLK_ZONED_HM;
	} else {
		sdkp->zoned = (buffer[8] >> 4) & 3;
		if (sdkp->zoned == 1)
			/* Host-aware */
			q->limits.zoned = BLK_ZONED_HA;
		else
			/*
			 * Treat drive-managed devices as
			 * regular block devices.
			 */
			q->limits.zoned = BLK_ZONED_NONE;
	}
	if (blk_queue_is_zoned(q) && sdkp->first_scan)
		sd_printk(KERN_NOTICE, sdkp, "Host-%s zoned block device\n",
		      q->limits.zoned == BLK_ZONED_HM ? "managed" : "aware");

 out:
	kfree(buffer);
}

/**
 * sd_read_block_provisioning - Query provisioning VPD page
 * @sdkp: disk to query
 */
static void sd_read_block_provisioning(struct scsi_disk *sdkp)
{
	unsigned char *buffer;
	const int vpd_len = 8;

	if (sdkp->lbpme == 0)
		return;

	buffer = kmalloc(vpd_len, GFP_KERNEL);

	if (!buffer || scsi_get_vpd_page(sdkp->device, 0xb2, buffer, vpd_len))
		goto out;

	sdkp->lbpvpd	= 1;
	sdkp->lbpu	= (buffer[5] >> 7) & 1;	/* UNMAP */
	sdkp->lbpws	= (buffer[5] >> 6) & 1;	/* WRITE SAME(16) with UNMAP */
	sdkp->lbpws10	= (buffer[5] >> 5) & 1;	/* WRITE SAME(10) with UNMAP */

 out:
	kfree(buffer);
}

static void sd_read_write_same(struct scsi_disk *sdkp, unsigned char *buffer)
{
	struct scsi_device *sdev = sdkp->device;

	if (sdev->host->no_write_same) {
		sdev->no_write_same = 1;

		return;
	}

	if (scsi_report_opcode(sdev, buffer, SD_BUF_SIZE, INQUIRY) < 0) {
		/* too large values might cause issues with arcmsr */
		int vpd_buf_len = 64;

		sdev->no_report_opcodes = 1;

		/* Disable WRITE SAME if REPORT SUPPORTED OPERATION
		 * CODES is unsupported and the device has an ATA
		 * Information VPD page (SAT).
		 */
		if (!scsi_get_vpd_page(sdev, 0x89, buffer, vpd_buf_len))
			sdev->no_write_same = 1;
	}

	if (scsi_report_opcode(sdev, buffer, SD_BUF_SIZE, WRITE_SAME_16) == 1)
		sdkp->ws16 = 1;

	if (scsi_report_opcode(sdev, buffer, SD_BUF_SIZE, WRITE_SAME) == 1)
		sdkp->ws10 = 1;
}

static void sd_read_security(struct scsi_disk *sdkp, unsigned char *buffer)
{
	struct scsi_device *sdev = sdkp->device;

	if (!sdev->security_supported)
		return;

	if (scsi_report_opcode(sdev, buffer, SD_BUF_SIZE,
			SECURITY_PROTOCOL_IN) == 1 &&
	    scsi_report_opcode(sdev, buffer, SD_BUF_SIZE,
			SECURITY_PROTOCOL_OUT) == 1)
		sdkp->security = 1;
}

/*
 * Determine the device's preferred I/O size for reads and writes
 * unless the reported value is unreasonably small, large, not a
 * multiple of the physical block size, or simply garbage.
 */
static bool sd_validate_opt_xfer_size(struct scsi_disk *sdkp,
				      unsigned int dev_max)
{
	struct scsi_device *sdp = sdkp->device;
	unsigned int opt_xfer_bytes =
		logical_to_bytes(sdp, sdkp->opt_xfer_blocks);

	if (sdkp->opt_xfer_blocks == 0)
		return false;

	if (sdkp->opt_xfer_blocks > dev_max) {
		sd_first_printk(KERN_WARNING, sdkp,
				"Optimal transfer size %u logical blocks " \
				"> dev_max (%u logical blocks)\n",
				sdkp->opt_xfer_blocks, dev_max);
		return false;
	}

	if (sdkp->opt_xfer_blocks > SD_DEF_XFER_BLOCKS) {
		sd_first_printk(KERN_WARNING, sdkp,
				"Optimal transfer size %u logical blocks " \
				"> sd driver limit (%u logical blocks)\n",
				sdkp->opt_xfer_blocks, SD_DEF_XFER_BLOCKS);
		return false;
	}

	if (opt_xfer_bytes < PAGE_SIZE) {
		sd_first_printk(KERN_WARNING, sdkp,
				"Optimal transfer size %u bytes < " \
				"PAGE_SIZE (%u bytes)\n",
				opt_xfer_bytes, (unsigned int)PAGE_SIZE);
		return false;
	}

	if (opt_xfer_bytes & (sdkp->physical_block_size - 1)) {
		sd_first_printk(KERN_WARNING, sdkp,
				"Optimal transfer size %u bytes not a " \
				"multiple of physical block size (%u bytes)\n",
				opt_xfer_bytes, sdkp->physical_block_size);
		return false;
	}

	sd_first_printk(KERN_INFO, sdkp, "Optimal transfer size %u bytes\n",
			opt_xfer_bytes);
	return true;
}

/**
 *	sd_revalidate_disk - called the first time a new disk is seen,
 *	performs disk spin up, read_capacity, etc.
 *	@disk: struct gendisk we care about
 **/
static int sd_revalidate_disk(struct gendisk *disk)
{
	struct scsi_disk *sdkp = scsi_disk(disk);
	struct scsi_device *sdp = sdkp->device;
	struct request_queue *q = sdkp->disk->queue;
	sector_t old_capacity = sdkp->capacity;
	unsigned char *buffer;
	unsigned int dev_max, rw_max;

	SCSI_LOG_HLQUEUE(3, sd_printk(KERN_INFO, sdkp,
				      "sd_revalidate_disk\n"));

	/*
	 * If the device is offline, don't try and read capacity or any
	 * of the other niceties.
	 */
	if (!scsi_device_online(sdp))
		goto out;

	buffer = kmalloc(SD_BUF_SIZE, GFP_KERNEL);
	if (!buffer) {
		sd_printk(KERN_WARNING, sdkp, "sd_revalidate_disk: Memory "
			  "allocation failure.\n");
		goto out;
	}

	sd_spinup_disk(sdkp);

	/*
	 * Without media there is no reason to ask; moreover, some devices
	 * react badly if we do.
	 */
	if (sdkp->media_present) {
		sd_read_capacity(sdkp, buffer);

		/*
		 * set the default to rotational.  All non-rotational devices
		 * support the block characteristics VPD page, which will
		 * cause this to be updated correctly and any device which
		 * doesn't support it should be treated as rotational.
		 */
		blk_queue_flag_clear(QUEUE_FLAG_NONROT, q);
		blk_queue_flag_set(QUEUE_FLAG_ADD_RANDOM, q);

		if (scsi_device_supports_vpd(sdp)) {
			sd_read_block_provisioning(sdkp);
			sd_read_block_limits(sdkp);
			sd_read_block_characteristics(sdkp);
			sd_zbc_read_zones(sdkp, buffer);
		}

		sd_print_capacity(sdkp, old_capacity);

		sd_read_write_protect_flag(sdkp, buffer);
		sd_read_cache_type(sdkp, buffer);
		sd_read_app_tag_own(sdkp, buffer);
		sd_read_write_same(sdkp, buffer);
		sd_read_security(sdkp, buffer);
	}

	/*
	 * We now have all cache related info, determine how we deal
	 * with flush requests.
	 */
	sd_set_flush_flag(sdkp);

	/* Initial block count limit based on CDB TRANSFER LENGTH field size. */
	dev_max = sdp->use_16_for_rw ? SD_MAX_XFER_BLOCKS : SD_DEF_XFER_BLOCKS;

	/* Some devices report a maximum block count for READ/WRITE requests. */
	dev_max = min_not_zero(dev_max, sdkp->max_xfer_blocks);
	q->limits.max_dev_sectors = logical_to_sectors(sdp, dev_max);

	if (sd_validate_opt_xfer_size(sdkp, dev_max)) {
		q->limits.io_opt = logical_to_bytes(sdp, sdkp->opt_xfer_blocks);
		rw_max = logical_to_sectors(sdp, sdkp->opt_xfer_blocks);
	} else
		rw_max = min_not_zero(logical_to_sectors(sdp, dev_max),
				      (sector_t)BLK_DEF_MAX_SECTORS);

	/* Do not exceed controller limit */
	rw_max = min(rw_max, queue_max_hw_sectors(q));

	/*
	 * Only update max_sectors if previously unset or if the current value
	 * exceeds the capabilities of the hardware.
	 */
	if (sdkp->first_scan ||
	    q->limits.max_sectors > q->limits.max_dev_sectors ||
	    q->limits.max_sectors > q->limits.max_hw_sectors)
		q->limits.max_sectors = rw_max;

	sdkp->first_scan = 0;

	set_capacity(disk, logical_to_sectors(sdp, sdkp->capacity));
	sd_config_write_same(sdkp);
	kfree(buffer);

 out:
	return 0;
}

/**
 *	sd_unlock_native_capacity - unlock native capacity
 *	@disk: struct gendisk to set capacity for
 *
 *	Block layer calls this function if it detects that partitions
 *	on @disk reach beyond the end of the device.  If the SCSI host
 *	implements ->unlock_native_capacity() method, it's invoked to
 *	give it a chance to adjust the device capacity.
 *
 *	CONTEXT:
 *	Defined by block layer.  Might sleep.
 */
static void sd_unlock_native_capacity(struct gendisk *disk)
{
	struct scsi_device *sdev = scsi_disk(disk)->device;

	if (sdev->host->hostt->unlock_native_capacity)
		sdev->host->hostt->unlock_native_capacity(sdev);
}

/**
 *	sd_format_disk_name - format disk name
 *	@prefix: name prefix - ie. "sd" for SCSI disks
 *	@index: index of the disk to format name for
 *	@buf: output buffer
 *	@buflen: length of the output buffer
 *
 *	SCSI disk names starts at sda.  The 26th device is sdz and the
 *	27th is sdaa.  The last one for two lettered suffix is sdzz
 *	which is followed by sdaaa.
 *
 *	This is basically 26 base counting with one extra 'nil' entry
 *	at the beginning from the second digit on and can be
 *	determined using similar method as 26 base conversion with the
 *	index shifted -1 after each digit is computed.
 *
 *	CONTEXT:
 *	Don't care.
 *
 *	RETURNS:
 *	0 on success, -errno on failure.
 */
static int sd_format_disk_name(char *prefix, int index, char *buf, int buflen)
{
	const int base = 'z' - 'a' + 1;
	char *begin = buf + strlen(prefix);
	char *end = buf + buflen;
	char *p;
	int unit;

	p = end - 1;
	*p = '\0';
	unit = base;
	do {
		if (p == begin)
			return -EINVAL;
		*--p = 'a' + (index % unit);
		index = (index / unit) - 1;
	} while (index >= 0);

	memmove(begin, p, end - p);
	memcpy(buf, prefix, strlen(prefix));

	return 0;
}

/**
 *	sd_probe - called during driver initialization and whenever a
 *	new scsi device is attached to the system. It is called once
 *	for each scsi device (not just disks) present.
 *	@dev: pointer to device object
 *
 *	Returns 0 if successful (or not interested in this scsi device 
 *	(e.g. scanner)); 1 when there is an error.
 *
 *	Note: this function is invoked from the scsi mid-level.
 *	This function sets up the mapping between a given 
 *	<host,channel,id,lun> (found in sdp) and new device name 
 *	(e.g. /dev/sda). More precisely it is the block device major 
 *	and minor number that is chosen here.
 *
 *	Assume sd_probe is not re-entrant (for time being)
 *	Also think about sd_probe() and sd_remove() running coincidentally.
 **/
static int sd_probe(struct device *dev)
{
	struct scsi_device *sdp = to_scsi_device(dev);
	struct scsi_disk *sdkp;
	struct gendisk *gd;
	int index;
	int error;

	scsi_autopm_get_device(sdp);
	error = -ENODEV;
	if (sdp->type != TYPE_DISK &&
	    sdp->type != TYPE_ZBC &&
	    sdp->type != TYPE_MOD &&
	    sdp->type != TYPE_RBC)
		goto out;

#ifndef CONFIG_BLK_DEV_ZONED
	if (sdp->type == TYPE_ZBC)
		goto out;
#endif
	SCSI_LOG_HLQUEUE(3, sdev_printk(KERN_INFO, sdp,
					"sd_probe\n"));

	error = -ENOMEM;
	sdkp = kzalloc(sizeof(*sdkp), GFP_KERNEL);
	if (!sdkp)
		goto out;

	gd = alloc_disk(SD_MINORS);
	if (!gd)
		goto out_free;

	index = ida_alloc(&sd_index_ida, GFP_KERNEL);
	if (index < 0) {
		sdev_printk(KERN_WARNING, sdp, "sd_probe: memory exhausted.\n");
		goto out_put;
	}

	error = sd_format_disk_name("sd", index, gd->disk_name, DISK_NAME_LEN);
	if (error) {
		sdev_printk(KERN_WARNING, sdp, "SCSI disk (sd) name length exceeded.\n");
		goto out_free_index;
	}

	sdkp->device = sdp;
	sdkp->driver = &sd_template;
	sdkp->disk = gd;
	sdkp->index = index;
	atomic_set(&sdkp->openers, 0);
	atomic_set(&sdkp->device->ioerr_cnt, 0);

	if (!sdp->request_queue->rq_timeout) {
		if (sdp->type != TYPE_MOD)
			blk_queue_rq_timeout(sdp->request_queue, SD_TIMEOUT);
		else
			blk_queue_rq_timeout(sdp->request_queue,
					     SD_MOD_TIMEOUT);
	}

	device_initialize(&sdkp->dev);
	sdkp->dev.parent = dev;
	sdkp->dev.class = &sd_disk_class;
	dev_set_name(&sdkp->dev, "%s", dev_name(dev));

	error = device_add(&sdkp->dev);
	if (error)
		goto out_free_index;

	get_device(dev);
	dev_set_drvdata(dev, sdkp);

	gd->major = sd_major((index & 0xf0) >> 4);
	gd->first_minor = ((index & 0xf) << 4) | (index & 0xfff00);

	gd->fops = &sd_fops;
	gd->private_data = &sdkp->driver;
	gd->queue = sdkp->device->request_queue;

	/* defaults, until the device tells us otherwise */
	sdp->sector_size = 512;
	sdkp->capacity = 0;
	sdkp->media_present = 1;
	sdkp->write_prot = 0;
	sdkp->cache_override = 0;
	sdkp->WCE = 0;
	sdkp->RCD = 0;
	sdkp->ATO = 0;
	sdkp->first_scan = 1;
	sdkp->max_medium_access_timeouts = SD_MAX_MEDIUM_TIMEOUTS;

	sd_revalidate_disk(gd);

	gd->flags = GENHD_FL_EXT_DEVT;
	if (sdp->removable) {
		gd->flags |= GENHD_FL_REMOVABLE;
		gd->events |= DISK_EVENT_MEDIA_CHANGE;
		gd->event_flags = DISK_EVENT_FLAG_POLL | DISK_EVENT_FLAG_UEVENT;
	}

	blk_pm_runtime_init(sdp->request_queue, dev);
	if (sdp->rpm_autosuspend) {
		pm_runtime_set_autosuspend_delay(dev,
			sdp->host->hostt->rpm_autosuspend_delay);
	}
	device_add_disk(dev, gd, NULL);
	if (sdkp->capacity)
		sd_dif_config_host(sdkp);

	sd_revalidate_disk(gd);

	if (sdkp->security) {
		sdkp->opal_dev = init_opal_dev(sdp, &sd_sec_submit);
		if (sdkp->opal_dev)
			sd_printk(KERN_NOTICE, sdkp, "supports TCG Opal\n");
	}

	sd_printk(KERN_NOTICE, sdkp, "Attached SCSI %sdisk\n",
		  sdp->removable ? "removable " : "");
	scsi_autopm_put_device(sdp);

	return 0;

 out_free_index:
	ida_free(&sd_index_ida, index);
 out_put:
	put_disk(gd);
 out_free:
	kfree(sdkp);
 out:
	scsi_autopm_put_device(sdp);
	return error;
}

/**
 *	sd_remove - called whenever a scsi disk (previously recognized by
 *	sd_probe) is detached from the system. It is called (potentially
 *	multiple times) during sd module unload.
 *	@dev: pointer to device object
 *
 *	Note: this function is invoked from the scsi mid-level.
 *	This function potentially frees up a device name (e.g. /dev/sdc)
 *	that could be re-used by a subsequent sd_probe().
 *	This function is not called when the built-in sd driver is "exit-ed".
 **/
static int sd_remove(struct device *dev)
{
	struct scsi_disk *sdkp;
	dev_t devt;

	sdkp = dev_get_drvdata(dev);
	devt = disk_devt(sdkp->disk);
	scsi_autopm_get_device(sdkp->device);

	async_synchronize_full_domain(&scsi_sd_pm_domain);
	device_del(&sdkp->dev);
	del_gendisk(sdkp->disk);
	sd_shutdown(dev);

	free_opal_dev(sdkp->opal_dev);

	blk_register_region(devt, SD_MINORS, NULL,
			    sd_default_probe, NULL, NULL);

	mutex_lock(&sd_ref_mutex);
	dev_set_drvdata(dev, NULL);
	put_device(&sdkp->dev);
	mutex_unlock(&sd_ref_mutex);

	return 0;
}

/**
 *	scsi_disk_release - Called to free the scsi_disk structure
 *	@dev: pointer to embedded class device
 *
 *	sd_ref_mutex must be held entering this routine.  Because it is
 *	called on last put, you should always use the scsi_disk_get()
 *	scsi_disk_put() helpers which manipulate the semaphore directly
 *	and never do a direct put_device.
 **/
static void scsi_disk_release(struct device *dev)
{
	struct scsi_disk *sdkp = to_scsi_disk(dev);
	struct gendisk *disk = sdkp->disk;
	struct request_queue *q = disk->queue;

	ida_free(&sd_index_ida, sdkp->index);

	/*
	 * Wait until all requests that are in progress have completed.
	 * This is necessary to avoid that e.g. scsi_end_request() crashes
	 * due to clearing the disk->private_data pointer. Wait from inside
	 * scsi_disk_release() instead of from sd_release() to avoid that
	 * freezing and unfreezing the request queue affects user space I/O
	 * in case multiple processes open a /dev/sd... node concurrently.
	 */
	blk_mq_freeze_queue(q);
	blk_mq_unfreeze_queue(q);

	disk->private_data = NULL;
	put_disk(disk);
	put_device(&sdkp->device->sdev_gendev);

	kfree(sdkp);
}

static int sd_start_stop_device(struct scsi_disk *sdkp, int start)
{
	unsigned char cmd[6] = { START_STOP };	/* START_VALID */
	struct scsi_sense_hdr sshdr;
	struct scsi_device *sdp = sdkp->device;
	int res;

	if (start)
		cmd[4] |= 1;	/* START */

	if (sdp->start_stop_pwr_cond)
		cmd[4] |= start ? 1 << 4 : 3 << 4;	/* Active or Standby */

	if (!scsi_device_online(sdp))
		return -ENODEV;

	res = scsi_execute(sdp, cmd, DMA_NONE, NULL, 0, NULL, &sshdr,
			SD_TIMEOUT, SD_MAX_RETRIES, 0, RQF_PM, NULL);
	if (res) {
		sd_print_result(sdkp, "Start/Stop Unit failed", res);
		if (driver_byte(res) == DRIVER_SENSE)
			sd_print_sense_hdr(sdkp, &sshdr);
		if (scsi_sense_valid(&sshdr) &&
			/* 0x3a is medium not present */
			sshdr.asc == 0x3a)
			res = 0;
	}

	/* SCSI error codes must not go to the generic layer */
	if (res)
		return -EIO;

	return 0;
}

/*
 * Send a SYNCHRONIZE CACHE instruction down to the device through
 * the normal SCSI command structure.  Wait for the command to
 * complete.
 */
static void sd_shutdown(struct device *dev)
{
	struct scsi_disk *sdkp = dev_get_drvdata(dev);

	if (!sdkp)
		return;         /* this can happen */

	if (pm_runtime_suspended(dev))
		return;

	if (sdkp->WCE && sdkp->media_present) {
		sd_printk(KERN_NOTICE, sdkp, "Synchronizing SCSI cache\n");
		sd_sync_cache(sdkp, NULL);
	}

	if (system_state != SYSTEM_RESTART && sdkp->device->manage_start_stop) {
		sd_printk(KERN_NOTICE, sdkp, "Stopping disk\n");
		sd_start_stop_device(sdkp, 0);
	}
}

static int sd_suspend_common(struct device *dev, bool ignore_stop_errors)
{
	struct scsi_disk *sdkp = dev_get_drvdata(dev);
	struct scsi_sense_hdr sshdr;
	int ret = 0;

	if (!sdkp)	/* E.g.: runtime suspend following sd_remove() */
		return 0;

	if (sdkp->WCE && sdkp->media_present) {
		sd_printk(KERN_NOTICE, sdkp, "Synchronizing SCSI cache\n");
		ret = sd_sync_cache(sdkp, &sshdr);

		if (ret) {
			/* ignore OFFLINE device */
			if (ret == -ENODEV)
				return 0;

			if (!scsi_sense_valid(&sshdr) ||
			    sshdr.sense_key != ILLEGAL_REQUEST)
				return ret;

			/*
			 * sshdr.sense_key == ILLEGAL_REQUEST means this drive
			 * doesn't support sync. There's not much to do and
			 * suspend shouldn't fail.
			 */
			ret = 0;
		}
	}

	if (sdkp->device->manage_start_stop) {
		sd_printk(KERN_NOTICE, sdkp, "Stopping disk\n");
		/* an error is not worth aborting a system sleep */
		ret = sd_start_stop_device(sdkp, 0);
		if (ignore_stop_errors)
			ret = 0;
	}

	return ret;
}

static int sd_suspend_system(struct device *dev)
{
	return sd_suspend_common(dev, true);
}

static int sd_suspend_runtime(struct device *dev)
{
	return sd_suspend_common(dev, false);
}

static int sd_resume(struct device *dev)
{
	struct scsi_disk *sdkp = dev_get_drvdata(dev);
	int ret;

	if (!sdkp)	/* E.g.: runtime resume at the start of sd_probe() */
		return 0;

	if (!sdkp->device->manage_start_stop)
		return 0;

	sd_printk(KERN_NOTICE, sdkp, "Starting disk\n");
	ret = sd_start_stop_device(sdkp, 1);
	if (!ret)
		opal_unlock_from_suspend(sdkp->opal_dev);
	return ret;
}

/**
 *	init_sd - entry point for this driver (both when built in or when
 *	a module).
 *
 *	Note: this function registers this driver with the scsi mid-level.
 **/
static int __init init_sd(void)
{
	int majors = 0, i, err;

	SCSI_LOG_HLQUEUE(3, printk("init_sd: sd driver entry point\n"));

	for (i = 0; i < SD_MAJORS; i++) {
		if (register_blkdev(sd_major(i), "sd") != 0)
			continue;
		majors++;
		blk_register_region(sd_major(i), SD_MINORS, NULL,
				    sd_default_probe, NULL, NULL);
	}

	if (!majors)
		return -ENODEV;

	err = class_register(&sd_disk_class);
	if (err)
		goto err_out;

	sd_cdb_cache = kmem_cache_create("sd_ext_cdb", SD_EXT_CDB_SIZE,
					 0, 0, NULL);
	if (!sd_cdb_cache) {
		printk(KERN_ERR "sd: can't init extended cdb cache\n");
		err = -ENOMEM;
		goto err_out_class;
	}

	sd_cdb_pool = mempool_create_slab_pool(SD_MEMPOOL_SIZE, sd_cdb_cache);
	if (!sd_cdb_pool) {
		printk(KERN_ERR "sd: can't init extended cdb pool\n");
		err = -ENOMEM;
		goto err_out_cache;
	}

	sd_page_pool = mempool_create_page_pool(SD_MEMPOOL_SIZE, 0);
	if (!sd_page_pool) {
		printk(KERN_ERR "sd: can't init discard page pool\n");
		err = -ENOMEM;
		goto err_out_ppool;
	}

	err = scsi_register_driver(&sd_template.gendrv);
	if (err)
		goto err_out_driver;

	return 0;

err_out_driver:
	mempool_destroy(sd_page_pool);

err_out_ppool:
	mempool_destroy(sd_cdb_pool);

err_out_cache:
	kmem_cache_destroy(sd_cdb_cache);

err_out_class:
	class_unregister(&sd_disk_class);
err_out:
	for (i = 0; i < SD_MAJORS; i++)
		unregister_blkdev(sd_major(i), "sd");
	return err;
}

/**
 *	exit_sd - exit point for this driver (when it is a module).
 *
 *	Note: this function unregisters this driver from the scsi mid-level.
 **/
static void __exit exit_sd(void)
{
	int i;

	SCSI_LOG_HLQUEUE(3, printk("exit_sd: exiting sd driver\n"));

	scsi_unregister_driver(&sd_template.gendrv);
	mempool_destroy(sd_cdb_pool);
	mempool_destroy(sd_page_pool);
	kmem_cache_destroy(sd_cdb_cache);

	class_unregister(&sd_disk_class);

	for (i = 0; i < SD_MAJORS; i++) {
		blk_unregister_region(sd_major(i), SD_MINORS);
		unregister_blkdev(sd_major(i), "sd");
	}
}

module_init(init_sd);
module_exit(exit_sd);

static void sd_print_sense_hdr(struct scsi_disk *sdkp,
			       struct scsi_sense_hdr *sshdr)
{
	scsi_print_sense_hdr(sdkp->device,
			     sdkp->disk ? sdkp->disk->disk_name : NULL, sshdr);
}

static void sd_print_result(const struct scsi_disk *sdkp, const char *msg,
			    int result)
{
	const char *hb_string = scsi_hostbyte_string(result);
	const char *db_string = scsi_driverbyte_string(result);

	if (hb_string || db_string)
		sd_printk(KERN_INFO, sdkp,
			  "%s: Result: hostbyte=%s driverbyte=%s\n", msg,
			  hb_string ? hb_string : "invalid",
			  db_string ? db_string : "invalid");
	else
		sd_printk(KERN_INFO, sdkp,
			  "%s: Result: hostbyte=0x%02x driverbyte=0x%02x\n",
			  msg, host_byte(result), driver_byte(result));
}
<|MERGE_RESOLUTION|>--- conflicted
+++ resolved
@@ -1291,7 +1291,6 @@
 	case REQ_OP_WRITE:
 		return sd_setup_read_write_cmnd(cmd);
 	case REQ_OP_ZONE_RESET:
-<<<<<<< HEAD
 		return sd_zbc_setup_zone_mgmt_cmnd(cmd, ZO_RESET_WRITE_POINTER,
 						   false);
 	case REQ_OP_ZONE_RESET_ALL:
@@ -1303,11 +1302,6 @@
 		return sd_zbc_setup_zone_mgmt_cmnd(cmd, ZO_CLOSE_ZONE, false);
 	case REQ_OP_ZONE_FINISH:
 		return sd_zbc_setup_zone_mgmt_cmnd(cmd, ZO_FINISH_ZONE, false);
-=======
-		return sd_zbc_setup_reset_cmnd(cmd, false);
-	case REQ_OP_ZONE_RESET_ALL:
-		return sd_zbc_setup_reset_cmnd(cmd, true);
->>>>>>> 65309ef6
 	default:
 		WARN_ON_ONCE(1);
 		return BLK_STS_NOTSUPP;
@@ -1985,12 +1979,9 @@
 	case REQ_OP_WRITE_SAME:
 	case REQ_OP_ZONE_RESET:
 	case REQ_OP_ZONE_RESET_ALL:
-<<<<<<< HEAD
 	case REQ_OP_ZONE_OPEN:
 	case REQ_OP_ZONE_CLOSE:
 	case REQ_OP_ZONE_FINISH:
-=======
->>>>>>> 65309ef6
 		if (!result) {
 			good_bytes = blk_rq_bytes(req);
 			scsi_set_resid(SCpnt, 0);
