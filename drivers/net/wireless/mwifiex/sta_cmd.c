--- conflicted
+++ resolved
@@ -1313,12 +1313,8 @@
 	if (ret)
 		return -1;
 
-<<<<<<< HEAD
-	if (first_sta && (priv->adapter->iface_type != MWIFIEX_USB)) {
-=======
 	if (first_sta && priv->adapter->iface_type != MWIFIEX_USB &&
 	    priv->bss_type != MWIFIEX_BSS_TYPE_UAP) {
->>>>>>> 05f8f252
 		/* Enable auto deep sleep */
 		auto_ds.auto_ds = DEEP_SLEEP_ON;
 		auto_ds.idle_time = DEEP_SLEEP_IDLE_TIME;
