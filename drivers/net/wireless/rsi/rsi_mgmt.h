/**
 * Copyright (c) 2014 Redpine Signals Inc.
 *
 * Permission to use, copy, modify, and/or distribute this software for any
 * purpose with or without fee is hereby granted, provided that the above
 * copyright notice and this permission notice appear in all copies.
 *
 * THE SOFTWARE IS PROVIDED "AS IS" AND THE AUTHOR DISCLAIMS ALL WARRANTIES
 * WITH REGARD TO THIS SOFTWARE INCLUDING ALL IMPLIED WARRANTIES OF
 * MERCHANTABILITY AND FITNESS. IN NO EVENT SHALL THE AUTHOR BE LIABLE FOR
 * ANY SPECIAL, DIRECT, INDIRECT, OR CONSEQUENTIAL DAMAGES OR ANY DAMAGES
 * WHATSOEVER RESULTING FROM LOSS OF USE, DATA OR PROFITS, WHETHER IN AN
 * ACTION OF CONTRACT, NEGLIGENCE OR OTHER TORTIOUS ACTION, ARISING OUT OF
 * OR IN CONNECTION WITH THE USE OR PERFORMANCE OF THIS SOFTWARE.
 */

#ifndef __RSI_MGMT_H__
#define __RSI_MGMT_H__

#include <linux/sort.h>
#include "rsi_boot_params.h"
#include "rsi_main.h"

#define MAX_MGMT_PKT_SIZE               512
#define RSI_NEEDED_HEADROOM             80
#define RSI_RCV_BUFFER_LEN              2000

#define RSI_11B_MODE                    0
#define RSI_11G_MODE                    BIT(7)
#define RETRY_COUNT                     8
#define RETRY_LONG                      4
#define RETRY_SHORT                     7
#define WMM_SHORT_SLOT_TIME             9
#define SIFS_DURATION                   16

#define KEY_TYPE_CLEAR                  0
#define RSI_PAIRWISE_KEY                1
#define RSI_GROUP_KEY                   2

/* EPPROM_READ_ADDRESS */
#define WLAN_MAC_EEPROM_ADDR            40
#define WLAN_MAC_MAGIC_WORD_LEN         0x01
#define WLAN_HOST_MODE_LEN              0x04
#define WLAN_FW_VERSION_LEN             0x08
#define MAGIC_WORD                      0x5A
#define WLAN_EEPROM_RFTYPE_ADDR		424

/* Receive Frame Types */
#define TA_CONFIRM_TYPE                 0x01
#define RX_DOT11_MGMT                   0x02
#define TX_STATUS_IND                   0x04
#define BEACON_EVENT_IND		0x08
#define PROBEREQ_CONFIRM                2
#define CARD_READY_IND                  0x00

#define RSI_DELETE_PEER                 0x0
#define RSI_ADD_PEER                    0x1
#define START_AMPDU_AGGR                0x1
#define STOP_AMPDU_AGGR                 0x0
#define INTERNAL_MGMT_PKT               0x99

#define PUT_BBP_RESET                   0
#define BBP_REG_WRITE                   0
#define RF_RESET_ENABLE                 BIT(3)
#define RATE_INFO_ENABLE                BIT(0)
#define MORE_DATA_PRESENT		BIT(1)
#define RSI_BROADCAST_PKT               BIT(9)
#define RSI_DESC_REQUIRE_CFM_TO_HOST	BIT(2)
#define RSI_ADD_DELTA_TSF_VAP_ID	BIT(3)
#define RSI_FETCH_RETRY_CNT_FRM_HST	BIT(4)
#define RSI_QOS_ENABLE			BIT(12)
#define RSI_REKEY_PURPOSE		BIT(13)
#define RSI_ENCRYPT_PKT			BIT(15)
<<<<<<< HEAD
=======
#define RSI_SET_PS_ENABLE		BIT(12)
>>>>>>> 5307eca1

#define RSI_CMDDESC_40MHZ		BIT(4)
#define RSI_CMDDESC_UPPER_20_ENABLE	BIT(5)
#define RSI_CMDDESC_LOWER_20_ENABLE	BIT(6)
#define RSI_CMDDESC_FULL_40_ENABLE	(BIT(5) | BIT(6))
#define UPPER_20_ENABLE                 (0x2 << 12)
#define LOWER_20_ENABLE                 (0x4 << 12)
#define FULL40M_ENABLE                  0x6

#define RSI_LMAC_CLOCK_80MHZ            0x1
#define RSI_ENABLE_40MHZ                (0x1 << 3)
#define ENABLE_SHORTGI_RATE		BIT(9)

#define RX_BA_INDICATION                1
#define RSI_TBL_SZ                      40
#define MAX_RETRIES                     8
#define RSI_IFTYPE_STATION		 0

#define STD_RATE_MCS7                   0x07
#define STD_RATE_MCS6                   0x06
#define STD_RATE_MCS5                   0x05
#define STD_RATE_MCS4                   0x04
#define STD_RATE_MCS3                   0x03
#define STD_RATE_MCS2                   0x02
#define STD_RATE_MCS1                   0x01
#define STD_RATE_MCS0                   0x00
#define STD_RATE_54                     0x6c
#define STD_RATE_48                     0x60
#define STD_RATE_36                     0x48
#define STD_RATE_24                     0x30
#define STD_RATE_18                     0x24
#define STD_RATE_12                     0x18
#define STD_RATE_11                     0x16
#define STD_RATE_09                     0x12
#define STD_RATE_06                     0x0C
#define STD_RATE_5_5                    0x0B
#define STD_RATE_02                     0x04
#define STD_RATE_01                     0x02

#define RSI_RF_TYPE                     1
#define RSI_RATE_00                     0x00
#define RSI_RATE_1                      0x0
#define RSI_RATE_2                      0x2
#define RSI_RATE_5_5                    0x4
#define RSI_RATE_11                     0x6
#define RSI_RATE_6                      0x8b
#define RSI_RATE_9                      0x8f
#define RSI_RATE_12                     0x8a
#define RSI_RATE_18                     0x8e
#define RSI_RATE_24                     0x89
#define RSI_RATE_36                     0x8d
#define RSI_RATE_48                     0x88
#define RSI_RATE_54                     0x8c
#define RSI_RATE_MCS0                   0x100
#define RSI_RATE_MCS1                   0x101
#define RSI_RATE_MCS2                   0x102
#define RSI_RATE_MCS3                   0x103
#define RSI_RATE_MCS4                   0x104
#define RSI_RATE_MCS5                   0x105
#define RSI_RATE_MCS6                   0x106
#define RSI_RATE_MCS7                   0x107
#define RSI_RATE_MCS7_SG                0x307
#define RSI_RATE_AUTO			0xffff

#define BW_20MHZ                        0
#define BW_40MHZ                        1

#define EP_2GHZ_20MHZ			0
#define EP_2GHZ_40MHZ			1
#define EP_5GHZ_20MHZ			2
#define EP_5GHZ_40MHZ			3

#define SIFS_TX_11N_VALUE		580
#define SIFS_TX_11B_VALUE		346
#define SHORT_SLOT_VALUE		360
#define LONG_SLOT_VALUE			640
#define OFDM_ACK_TOUT_VALUE		2720
#define CCK_ACK_TOUT_VALUE		9440
#define LONG_PREAMBLE			0x0000
#define SHORT_PREAMBLE			0x0001

#define RSI_SUPP_FILTERS	(FIF_ALLMULTI | FIF_PROBE_REQ |\
				 FIF_BCN_PRBRESP_PROMISC)

#define ANTENNA_SEL_INT			0x02 /* RF_OUT_2 / Integerated */
#define ANTENNA_SEL_UFL			0x03 /* RF_OUT_1 / U.FL */
#define ANTENNA_MASK_VALUE		0x00ff
#define ANTENNA_SEL_TYPE		1

/* Rx filter word definitions */
#define PROMISCOUS_MODE			BIT(0)
#define ALLOW_DATA_ASSOC_PEER		BIT(1)
#define ALLOW_MGMT_ASSOC_PEER		BIT(2)
#define ALLOW_CTRL_ASSOC_PEER		BIT(3)
#define DISALLOW_BEACONS		BIT(4)
#define ALLOW_CONN_PEER_MGMT_WHILE_BUF_FULL BIT(5)
#define DISALLOW_BROADCAST_DATA		BIT(6)

#define RSI_MPDU_DENSITY		0x8
#define RSI_CHAN_RADAR			BIT(7)
#define RSI_BEACON_INTERVAL		200
#define RSI_DTIM_COUNT			2

<<<<<<< HEAD
=======
#define RSI_PS_DISABLE_IND		BIT(15)
#define RSI_PS_ENABLE			1
#define RSI_PS_DISABLE			0
#define RSI_DEEP_SLEEP			1
#define RSI_CONNECTED_SLEEP		2
#define RSI_SLEEP_REQUEST		1
#define RSI_WAKEUP_REQUEST		2

#define RSI_IEEE80211_UAPSD_QUEUES \
	(IEEE80211_WMM_IE_STA_QOSINFO_AC_VO | \
	 IEEE80211_WMM_IE_STA_QOSINFO_AC_VI | \
	 IEEE80211_WMM_IE_STA_QOSINFO_AC_BE | \
	 IEEE80211_WMM_IE_STA_QOSINFO_AC_BK)

#define RSI_DATA_DESC_MAC_BBP_INFO	BIT(0)
#define RSI_DATA_DESC_NO_ACK_IND	BIT(9)
#define RSI_DATA_DESC_QOS_EN		BIT(12)
#define RSI_DATA_DESC_NORMAL_FRAME	0x00
#define RSI_DATA_DESC_DTIM_BEACON_GATED_FRAME	BIT(10)
#define RSI_DATA_DESC_BEACON_FRAME	BIT(11)
#define RSI_DATA_DESC_DTIM_BEACON	(BIT(10) | BIT(11))
#define RSI_DATA_DESC_INSERT_TSF	BIT(15)
#define RSI_DATA_DESC_INSERT_SEQ_NO	BIT(2)

>>>>>>> 5307eca1
enum opmode {
	AP_OPMODE = 0,
	STA_OPMODE,
};

enum vap_status {
	VAP_ADD = 1,
	VAP_DELETE = 2,
	VAP_UPDATE = 3
};

enum peer_type {
	PEER_TYPE_AP,
	PEER_TYPE_STA,
};
extern struct ieee80211_rate rsi_rates[12];
extern const u16 rsi_mcsrates[8];

enum sta_notify_events {
	STA_CONNECTED = 0,
	STA_DISCONNECTED,
	STA_TX_ADDBA_DONE,
	STA_TX_DELBA,
	STA_RX_ADDBA_DONE,
	STA_RX_DELBA
};

/* Send Frames Types */
enum cmd_frame_type {
	TX_DOT11_MGMT,
	RESET_MAC_REQ,
	RADIO_CAPABILITIES,
	BB_PROG_VALUES_REQUEST,
	RF_PROG_VALUES_REQUEST,
	WAKEUP_SLEEP_REQUEST,
	SCAN_REQUEST,
	TSF_UPDATE,
	PEER_NOTIFY,
	BLOCK_HW_QUEUE,
	SET_KEY_REQ,
	AUTO_RATE_IND,
	BOOTUP_PARAMS_REQUEST,
	VAP_CAPABILITIES,
	EEPROM_READ,
	EEPROM_WRITE,
	GPIO_PIN_CONFIG ,
	SET_RX_FILTER,
	AMPDU_IND,
	STATS_REQUEST_FRAME,
	BB_BUF_PROG_VALUES_REQ,
	BBP_PROG_IN_TA,
	BG_SCAN_PARAMS,
	BG_SCAN_PROBE_REQ,
	CW_MODE_REQ,
	PER_CMD_PKT,
	ANT_SEL_FRAME = 0x20,
	VAP_DYNAMIC_UPDATE = 0x27,
	COMMON_DEV_CONFIG = 0x28,
	RADIO_PARAMS_UPDATE = 0x29
};

struct rsi_mac_frame {
	__le16 desc_word[8];
} __packed;

#define PWR_SAVE_WAKEUP_IND		BIT(0)
#define TCP_CHECK_SUM_OFFLOAD		BIT(1)
#define CONFIRM_REQUIRED_TO_HOST	BIT(2)
#define ADD_DELTA_TSF			BIT(3)
#define FETCH_RETRY_CNT_FROM_HOST_DESC	BIT(4)
#define EOSP_INDICATION			BIT(5)
#define REQUIRE_TSF_SYNC_CONFIRM	BIT(6)
#define ENCAP_MGMT_PKT			BIT(7)
#define DESC_IMMEDIATE_WAKEUP		BIT(15)

struct rsi_cmd_desc_dword0 {
	__le16 len_qno;
	u8 frame_type;
	u8 misc_flags;
};

struct rsi_cmd_desc_dword1 {
	u8 xtend_desc_size;
	u8 reserved1;
	__le16 reserved2;
};

struct rsi_cmd_desc_dword2 {
	__le32 pkt_info; /* Packet specific data */
};

struct rsi_cmd_desc_dword3 {
	__le16 token;
	u8 qid_tid;
	u8 sta_id;
};

struct rsi_cmd_desc {
	struct rsi_cmd_desc_dword0 desc_dword0;
	struct rsi_cmd_desc_dword1 desc_dword1;
	struct rsi_cmd_desc_dword2 desc_dword2;
	struct rsi_cmd_desc_dword3 desc_dword3;
};

struct rsi_boot_params {
	__le16 desc_word[8];
	struct bootup_params bootup_params;
} __packed;

struct rsi_peer_notify {
	struct rsi_cmd_desc desc;
	u8 mac_addr[6];
	__le16 command;
	__le16 mpdu_density;
	__le16 reserved;
	__le32 sta_flags;
} __packed;

/* Aggregation params flags */
#define RSI_AGGR_PARAMS_TID_MASK	0xf
#define RSI_AGGR_PARAMS_START		BIT(4)
#define RSI_AGGR_PARAMS_RX_AGGR		BIT(5)
struct rsi_aggr_params {
	struct rsi_cmd_desc_dword0 desc_dword0;
	struct rsi_cmd_desc_dword0 desc_dword1;
	__le16 seq_start;
	__le16 baw_size;
	__le16 token;
	u8 aggr_params;
	u8 peer_id;
} __packed;

struct rsi_bb_rf_prog {
	struct rsi_cmd_desc_dword0 desc_dword0;
	__le16 reserved1;
	u8 rf_power_mode;
	u8 reserved2;
	u8 endpoint;
	u8 reserved3;
	__le16 reserved4;
	__le16 reserved5;
	__le16 flags;
} __packed;

struct rsi_chan_config {
	struct rsi_cmd_desc_dword0 desc_dword0;
	struct rsi_cmd_desc_dword1 desc_dword1;
	u8 channel_number;
	u8 antenna_gain_offset_2g;
	u8 antenna_gain_offset_5g;
	u8 channel_width;
	__le16 tx_power;
	u8 region_rftype;
	u8 flags;
} __packed;

struct rsi_vap_caps {
	struct rsi_cmd_desc_dword0 desc_dword0;
	u8 reserved1;
	u8 status;
	__le16 reserved2;
	u8 vif_type;
	u8 channel_bw;
	__le16 antenna_info;
	u8 radioid_macid;
	u8 vap_id;
	__le16 reserved3;
	u8 mac_addr[6];
	__le16 keep_alive_period;
	u8 bssid[6];
	__le16 reserved4;
	__le32 flags;
	__le16 frag_threshold;
	__le16 rts_threshold;
	__le32 default_mgmt_rate;
	__le16 default_ctrl_rate;
	__le16 ctrl_rate_flags;
	__le32 default_data_rate;
	__le16 beacon_interval;
	__le16 dtim_period;
	__le16 beacon_miss_threshold;
} __packed;

<<<<<<< HEAD
=======
struct rsi_ant_sel_frame {
	struct rsi_cmd_desc_dword0 desc_dword0;
	u8 reserved;
	u8 sub_frame_type;
	__le16 ant_value;
	__le32 reserved1;
	__le32 reserved2;
} __packed;

struct rsi_dynamic_s {
	struct rsi_cmd_desc_dword0 desc_dword0;
	struct rsi_cmd_desc_dword1 desc_dword1;
	struct rsi_cmd_desc_dword2 desc_dword2;
	struct rsi_cmd_desc_dword3 desc_dword3;
	struct framebody {
		__le16 data_rate;
		__le16 mgmt_rate;
		__le16 keep_alive_period;
	} frame_body;
} __packed;

>>>>>>> 5307eca1
/* Key descriptor flags */
#define RSI_KEY_TYPE_BROADCAST	BIT(1)
#define RSI_WEP_KEY		BIT(2)
#define RSI_WEP_KEY_104		BIT(3)
#define RSI_CIPHER_WPA		BIT(4)
#define RSI_CIPHER_TKIP		BIT(5)
<<<<<<< HEAD
=======
#define RSI_KEY_MODE_AP		BIT(7)
>>>>>>> 5307eca1
#define RSI_PROTECT_DATA_FRAMES	BIT(13)
#define RSI_KEY_ID_MASK		0xC0
#define RSI_KEY_ID_OFFSET	14
struct rsi_set_key {
	struct rsi_cmd_desc_dword0 desc_dword0;
	struct rsi_cmd_desc_dword1 desc_dword1;
	__le16 key_desc;
	__le32 bpn;
	u8 sta_id;
	u8 vap_id;
	u8 key[4][32];
	u8 tx_mic_key[8];
	u8 rx_mic_key[8];
} __packed;

struct rsi_auto_rate {
	struct rsi_cmd_desc desc;
	__le16 failure_limit;
	__le16 initial_boundary;
	__le16 max_threshold_limt;
	__le16 num_supported_rates;
	__le16 aarf_rssi;
	__le16 moderate_rate_inx;
	__le16 collision_tolerance;
	__le16 supported_rates[40];
} __packed;

#define QUIET_INFO_VALID	BIT(0)
#define QUIET_ENABLE		BIT(1)
struct rsi_block_unblock_data {
	struct rsi_cmd_desc_dword0 desc_dword0;
	u8 xtend_desc_size;
	u8 host_quiet_info;
	__le16 reserved;
	__le16 block_q_bitmap;
	__le16 unblock_q_bitmap;
	__le16 token;
	__le16 flush_q_bitmap;
} __packed;

struct qos_params {
	__le16 cont_win_min_q;
	__le16 cont_win_max_q;
	__le16 aifsn_val_q;
	__le16 txop_q;
} __packed;

struct rsi_radio_caps {
	struct rsi_cmd_desc_dword0 desc_dword0;
	struct rsi_cmd_desc_dword0 desc_dword1;
	u8 channel_num;
	u8 rf_model;
	__le16 ppe_ack_rate;
	__le16 mode_11j;
	u8 radio_cfg_info;
	u8 radio_info;
	struct qos_params qos_params[MAX_HW_QUEUES];
	u8 num_11n_rates;
	u8 num_11ac_rates;
	__le16 gcpd_per_rate[20];
	__le16 sifs_tx_11n;
	__le16 sifs_tx_11b;
	__le16 slot_rx_11n;
	__le16 ofdm_ack_tout;
	__le16 cck_ack_tout;
	__le16 preamble_type;
} __packed;

/* ULP GPIO flags */
#define RSI_GPIO_MOTION_SENSOR_ULP_WAKEUP	BIT(0)
#define RSI_GPIO_SLEEP_IND_FROM_DEVICE		BIT(1)
#define RSI_GPIO_2_ULP				BIT(2)
#define RSI_GPIO_PUSH_BUTTON_ULP_WAKEUP		BIT(3)

/* SOC GPIO flags */
#define RSI_GPIO_0_PSPI_CSN_0			BIT(0)
#define RSI_GPIO_1_PSPI_CSN_1			BIT(1)
#define RSI_GPIO_2_HOST_WAKEUP_INTR		BIT(2)
#define RSI_GPIO_3_PSPI_DATA_0			BIT(3)
#define RSI_GPIO_4_PSPI_DATA_1			BIT(4)
#define RSI_GPIO_5_PSPI_DATA_2			BIT(5)
#define RSI_GPIO_6_PSPI_DATA_3			BIT(6)
#define RSI_GPIO_7_I2C_SCL			BIT(7)
#define RSI_GPIO_8_I2C_SDA			BIT(8)
#define RSI_GPIO_9_UART1_RX			BIT(9)
#define RSI_GPIO_10_UART1_TX			BIT(10)
#define RSI_GPIO_11_UART1_RTS_I2S_CLK		BIT(11)
#define RSI_GPIO_12_UART1_CTS_I2S_WS		BIT(12)
#define RSI_GPIO_13_DBG_UART_RX_I2S_DIN		BIT(13)
#define RSI_GPIO_14_DBG_UART_RX_I2S_DOUT	BIT(14)
#define RSI_GPIO_15_LP_WAKEUP_BOOT_BYPASS	BIT(15)
#define RSI_GPIO_16_LED_0			BIT(16)
#define RSI_GPIO_17_BTCOEX_WLAN_ACT_EXT_ANT_SEL	BIT(17)
#define RSI_GPIO_18_BTCOEX_BT_PRIO_EXT_ANT_SEL	BIT(18)
#define RSI_GPIO_19_BTCOEX_BT_ACT_EXT_ON_OFF	BIT(19)
#define RSI_GPIO_20_RF_RESET			BIT(20)
#define RSI_GPIO_21_SLEEP_IND_FROM_DEVICE	BIT(21)

#define RSI_UNUSED_SOC_GPIO_BITMAP (RSI_GPIO_9_UART1_RX | \
				    RSI_GPIO_10_UART1_TX | \
				    RSI_GPIO_11_UART1_RTS_I2S_CLK | \
				    RSI_GPIO_12_UART1_CTS_I2S_WS | \
				    RSI_GPIO_13_DBG_UART_RX_I2S_DIN | \
				    RSI_GPIO_14_DBG_UART_RX_I2S_DOUT | \
				    RSI_GPIO_15_LP_WAKEUP_BOOT_BYPASS | \
				    RSI_GPIO_17_BTCOEX_WLAN_ACT_EXT_ANT_SEL | \
				    RSI_GPIO_18_BTCOEX_BT_PRIO_EXT_ANT_SEL | \
				    RSI_GPIO_19_BTCOEX_BT_ACT_EXT_ON_OFF | \
				    RSI_GPIO_21_SLEEP_IND_FROM_DEVICE)

#define RSI_UNUSED_ULP_GPIO_BITMAP (RSI_GPIO_MOTION_SENSOR_ULP_WAKEUP | \
				    RSI_GPIO_SLEEP_IND_FROM_DEVICE | \
				    RSI_GPIO_2_ULP | \
				    RSI_GPIO_PUSH_BUTTON_ULP_WAKEUP);
struct rsi_config_vals {
	__le16 len_qno;
	u8 pkt_type;
	u8 misc_flags;
	__le16 reserved1[6];
	u8 lp_ps_handshake;
	u8 ulp_ps_handshake;
	u8 sleep_config_params; /* 0 for no handshake,
				 * 1 for GPIO based handshake,
				 * 2 packet handshake
				 */
	u8 unused_ulp_gpio;
	__le32 unused_soc_gpio_bitmap;
	u8 ext_pa_or_bt_coex_en;
	u8 opermode;
	u8 wlan_rf_pwr_mode;
	u8 bt_rf_pwr_mode;
	u8 zigbee_rf_pwr_mode;
	u8 driver_mode;
	u8 region_code;
	u8 antenna_sel_val;
	u8 reserved2[16];
} __packed;

/* Packet info flags */
#define RSI_EEPROM_HDR_SIZE_OFFSET		8
#define RSI_EEPROM_HDR_SIZE_MASK		0x300
#define RSI_EEPROM_LEN_OFFSET			20
#define RSI_EEPROM_LEN_MASK			0xFFF00000

struct rsi_eeprom_read_frame {
	__le16 len_qno;
	u8 pkt_type;
	u8 misc_flags;
	__le32 pkt_info;
	__le32 eeprom_offset;
	__le16 delay_ms;
	__le16 reserved3;
} __packed;

<<<<<<< HEAD
=======
struct rsi_request_ps {
	struct rsi_cmd_desc desc;
	struct ps_sleep_params ps_sleep;
	u8 ps_mimic_support;
	u8 ps_uapsd_acs;
	u8 ps_uapsd_wakeup_period;
	u8 reserved;
	__le32 ps_listen_interval;
	__le32 ps_dtim_interval_duration;
	__le16 ps_num_dtim_intervals;
} __packed;

>>>>>>> 5307eca1
static inline u32 rsi_get_queueno(u8 *addr, u16 offset)
{
	return (le16_to_cpu(*(__le16 *)&addr[offset]) & 0x7000) >> 12;
}

static inline u32 rsi_get_length(u8 *addr, u16 offset)
{
	return (le16_to_cpu(*(__le16 *)&addr[offset])) & 0x0fff;
}

static inline u8 rsi_get_extended_desc(u8 *addr, u16 offset)
{
	return le16_to_cpu(*((__le16 *)&addr[offset + 4])) & 0x00ff;
}

static inline u8 rsi_get_rssi(u8 *addr)
{
	return *(u8 *)(addr + FRAME_DESC_SZ);
}

static inline u8 rsi_get_channel(u8 *addr)
{
	return *(char *)(addr + 15);
}

static inline void rsi_set_len_qno(__le16 *addr, u16 len, u8 qno)
{
	*addr = cpu_to_le16(len | ((qno & 7) << 12));
}

int rsi_mgmt_pkt_recv(struct rsi_common *common, u8 *msg);
int rsi_set_vap_capabilities(struct rsi_common *common, enum opmode mode,
			     u8 *mac_addr, u8 vap_id, u8 vap_status);
int rsi_send_aggregation_params_frame(struct rsi_common *common, u16 tid,
				      u16 ssn, u8 buf_size, u8 event,
				      u8 sta_id);
int rsi_hal_load_key(struct rsi_common *common, u8 *data, u16 key_len,
		     u8 key_type, u8 key_id, u32 cipher, s16 sta_id);
int rsi_set_channel(struct rsi_common *common,
		    struct ieee80211_channel *channel);
int rsi_send_vap_dynamic_update(struct rsi_common *common);
int rsi_send_block_unblock_frame(struct rsi_common *common, bool event);
void rsi_inform_bss_status(struct rsi_common *common, enum opmode opmode,
			   u8 status, const u8 *addr, u8 qos_enable, u16 aid,
			   struct ieee80211_sta *sta, u16 sta_id);
void rsi_indicate_pkt_to_os(struct rsi_common *common, struct sk_buff *skb);
int rsi_mac80211_attach(struct rsi_common *common);
void rsi_indicate_tx_status(struct rsi_hw *common, struct sk_buff *skb,
			    int status);
bool rsi_is_cipher_wep(struct rsi_common *common);
void rsi_core_qos_processor(struct rsi_common *common);
void rsi_core_xmit(struct rsi_common *common, struct sk_buff *skb);
int rsi_send_mgmt_pkt(struct rsi_common *common, struct sk_buff *skb);
int rsi_send_data_pkt(struct rsi_common *common, struct sk_buff *skb);
int rsi_band_check(struct rsi_common *common);
int rsi_send_rx_filter_frame(struct rsi_common *common, u16 rx_filter_word);
int rsi_send_radio_params_update(struct rsi_common *common);
int rsi_set_antenna(struct rsi_common *common, u8 antenna);
#endif<|MERGE_RESOLUTION|>--- conflicted
+++ resolved
@@ -71,10 +71,7 @@
 #define RSI_QOS_ENABLE			BIT(12)
 #define RSI_REKEY_PURPOSE		BIT(13)
 #define RSI_ENCRYPT_PKT			BIT(15)
-<<<<<<< HEAD
-=======
 #define RSI_SET_PS_ENABLE		BIT(12)
->>>>>>> 5307eca1
 
 #define RSI_CMDDESC_40MHZ		BIT(4)
 #define RSI_CMDDESC_UPPER_20_ENABLE	BIT(5)
@@ -178,8 +175,6 @@
 #define RSI_BEACON_INTERVAL		200
 #define RSI_DTIM_COUNT			2
 
-<<<<<<< HEAD
-=======
 #define RSI_PS_DISABLE_IND		BIT(15)
 #define RSI_PS_ENABLE			1
 #define RSI_PS_DISABLE			0
@@ -204,7 +199,6 @@
 #define RSI_DATA_DESC_INSERT_TSF	BIT(15)
 #define RSI_DATA_DESC_INSERT_SEQ_NO	BIT(2)
 
->>>>>>> 5307eca1
 enum opmode {
 	AP_OPMODE = 0,
 	STA_OPMODE,
@@ -388,8 +382,6 @@
 	__le16 beacon_miss_threshold;
 } __packed;
 
-<<<<<<< HEAD
-=======
 struct rsi_ant_sel_frame {
 	struct rsi_cmd_desc_dword0 desc_dword0;
 	u8 reserved;
@@ -411,17 +403,13 @@
 	} frame_body;
 } __packed;
 
->>>>>>> 5307eca1
 /* Key descriptor flags */
 #define RSI_KEY_TYPE_BROADCAST	BIT(1)
 #define RSI_WEP_KEY		BIT(2)
 #define RSI_WEP_KEY_104		BIT(3)
 #define RSI_CIPHER_WPA		BIT(4)
 #define RSI_CIPHER_TKIP		BIT(5)
-<<<<<<< HEAD
-=======
 #define RSI_KEY_MODE_AP		BIT(7)
->>>>>>> 5307eca1
 #define RSI_PROTECT_DATA_FRAMES	BIT(13)
 #define RSI_KEY_ID_MASK		0xC0
 #define RSI_KEY_ID_OFFSET	14
@@ -576,8 +564,6 @@
 	__le16 reserved3;
 } __packed;
 
-<<<<<<< HEAD
-=======
 struct rsi_request_ps {
 	struct rsi_cmd_desc desc;
 	struct ps_sleep_params ps_sleep;
@@ -590,7 +576,6 @@
 	__le16 ps_num_dtim_intervals;
 } __packed;
 
->>>>>>> 5307eca1
 static inline u32 rsi_get_queueno(u8 *addr, u16 offset)
 {
 	return (le16_to_cpu(*(__le16 *)&addr[offset]) & 0x7000) >> 12;
