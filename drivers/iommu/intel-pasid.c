// SPDX-License-Identifier: GPL-2.0
/**
 * intel-pasid.c - PASID idr, table and entry manipulation
 *
 * Copyright (C) 2018 Intel Corporation
 *
 * Author: Lu Baolu <baolu.lu@linux.intel.com>
 */

#define pr_fmt(fmt)	"DMAR: " fmt

#include <linux/bitops.h>
#include <linux/cpufeature.h>
#include <linux/dmar.h>
#include <linux/intel-iommu.h>
#include <linux/iommu.h>
#include <linux/memory.h>
#include <linux/pci.h>
#include <linux/pci-ats.h>
#include <linux/spinlock.h>

#include "intel-pasid.h"

/*
 * Intel IOMMU system wide PASID name space:
 */
static DEFINE_SPINLOCK(pasid_lock);
u32 intel_pasid_max_id = PASID_MAX;
static DEFINE_IDR(pasid_idr);

int intel_pasid_alloc_id(void *ptr, int start, int end, gfp_t gfp)
{
	int ret, min, max;

	min = max_t(int, start, PASID_MIN);
	max = min_t(int, end, intel_pasid_max_id);

	WARN_ON(in_interrupt());
	idr_preload(gfp);
	spin_lock(&pasid_lock);
	ret = idr_alloc(&pasid_idr, ptr, min, max, GFP_ATOMIC);
	spin_unlock(&pasid_lock);
	idr_preload_end();

	return ret;
}

void intel_pasid_free_id(int pasid)
{
	spin_lock(&pasid_lock);
	idr_remove(&pasid_idr, pasid);
	spin_unlock(&pasid_lock);
}

void *intel_pasid_lookup_id(int pasid)
{
	void *p;

	spin_lock(&pasid_lock);
	p = idr_find(&pasid_idr, pasid);
	spin_unlock(&pasid_lock);

	return p;
}

/*
 * Per device pasid table management:
 */
static inline void
device_attach_pasid_table(struct device_domain_info *info,
			  struct pasid_table *pasid_table)
{
	info->pasid_table = pasid_table;
	list_add(&info->table, &pasid_table->dev);
}

static inline void
device_detach_pasid_table(struct device_domain_info *info,
			  struct pasid_table *pasid_table)
{
	info->pasid_table = NULL;
	list_del(&info->table);
}

struct pasid_table_opaque {
	struct pasid_table	**pasid_table;
	int			segment;
	int			bus;
	int			devfn;
};

static int search_pasid_table(struct device_domain_info *info, void *opaque)
{
	struct pasid_table_opaque *data = opaque;

	if (info->iommu->segment == data->segment &&
	    info->bus == data->bus &&
	    info->devfn == data->devfn &&
	    info->pasid_table) {
		*data->pasid_table = info->pasid_table;
		return 1;
	}

	return 0;
}

static int get_alias_pasid_table(struct pci_dev *pdev, u16 alias, void *opaque)
{
	struct pasid_table_opaque *data = opaque;

	data->segment = pci_domain_nr(pdev->bus);
	data->bus = PCI_BUS_NUM(alias);
	data->devfn = alias & 0xff;

	return for_each_device_domain(&search_pasid_table, data);
}

/*
 * Allocate a pasid table for @dev. It should be called in a
 * single-thread context.
 */
int intel_pasid_alloc_table(struct device *dev)
{
	struct device_domain_info *info;
	struct pasid_table *pasid_table;
	struct pasid_table_opaque data;
	struct page *pages;
	int max_pasid = 0;
	int ret, order;
	int size;

	might_sleep();
	info = dev->archdata.iommu;
	if (WARN_ON(!info || !dev_is_pci(dev) || info->pasid_table))
		return -EINVAL;

	/* DMA alias device already has a pasid table, use it: */
	data.pasid_table = &pasid_table;
	ret = pci_for_each_dma_alias(to_pci_dev(dev),
				     &get_alias_pasid_table, &data);
	if (ret)
		goto attach_out;

	pasid_table = kzalloc(sizeof(*pasid_table), GFP_KERNEL);
	if (!pasid_table)
		return -ENOMEM;
	INIT_LIST_HEAD(&pasid_table->dev);

	if (info->pasid_supported)
		max_pasid = min_t(int, pci_max_pasids(to_pci_dev(dev)),
				  intel_pasid_max_id);

	size = max_pasid >> (PASID_PDE_SHIFT - 3);
	order = size ? get_order(size) : 0;
	pages = alloc_pages_node(info->iommu->node,
				 GFP_KERNEL | __GFP_ZERO, order);
<<<<<<< HEAD
	if (!pages)
=======
	if (!pages) {
		kfree(pasid_table);
>>>>>>> 0ecfebd2
		return -ENOMEM;
	}

	pasid_table->table = page_address(pages);
	pasid_table->order = order;
	pasid_table->max_pasid = 1 << (order + PAGE_SHIFT + 3);

attach_out:
	device_attach_pasid_table(info, pasid_table);

	return 0;
}

/* Get PRESENT bit of a PASID directory entry. */
static inline bool
pasid_pde_is_present(struct pasid_dir_entry *pde)
{
	return READ_ONCE(pde->val) & PASID_PTE_PRESENT;
}

/* Get PASID table from a PASID directory entry. */
static inline struct pasid_entry *
get_pasid_table_from_pde(struct pasid_dir_entry *pde)
{
	if (!pasid_pde_is_present(pde))
		return NULL;

	return phys_to_virt(READ_ONCE(pde->val) & PDE_PFN_MASK);
}

void intel_pasid_free_table(struct device *dev)
{
	struct device_domain_info *info;
	struct pasid_table *pasid_table;
	struct pasid_dir_entry *dir;
	struct pasid_entry *table;
	int i, max_pde;

	info = dev->archdata.iommu;
	if (!info || !dev_is_pci(dev) || !info->pasid_table)
		return;

	pasid_table = info->pasid_table;
	device_detach_pasid_table(info, pasid_table);

	if (!list_empty(&pasid_table->dev))
		return;

	/* Free scalable mode PASID directory tables: */
	dir = pasid_table->table;
	max_pde = pasid_table->max_pasid >> PASID_PDE_SHIFT;
	for (i = 0; i < max_pde; i++) {
		table = get_pasid_table_from_pde(&dir[i]);
		free_pgtable_page(table);
	}

	free_pages((unsigned long)pasid_table->table, pasid_table->order);
	kfree(pasid_table);
}

struct pasid_table *intel_pasid_get_table(struct device *dev)
{
	struct device_domain_info *info;

	info = dev->archdata.iommu;
	if (!info)
		return NULL;

	return info->pasid_table;
}

int intel_pasid_get_dev_max_id(struct device *dev)
{
	struct device_domain_info *info;

	info = dev->archdata.iommu;
	if (!info || !info->pasid_table)
		return 0;

	return info->pasid_table->max_pasid;
}

struct pasid_entry *intel_pasid_get_entry(struct device *dev, int pasid)
{
	struct device_domain_info *info;
	struct pasid_table *pasid_table;
	struct pasid_dir_entry *dir;
	struct pasid_entry *entries;
	int dir_index, index;

	pasid_table = intel_pasid_get_table(dev);
	if (WARN_ON(!pasid_table || pasid < 0 ||
		    pasid >= intel_pasid_get_dev_max_id(dev)))
		return NULL;

	dir = pasid_table->table;
	info = dev->archdata.iommu;
	dir_index = pasid >> PASID_PDE_SHIFT;
	index = pasid & PASID_PTE_MASK;

	spin_lock(&pasid_lock);
	entries = get_pasid_table_from_pde(&dir[dir_index]);
	if (!entries) {
		entries = alloc_pgtable_page(info->iommu->node);
		if (!entries) {
			spin_unlock(&pasid_lock);
			return NULL;
		}

		WRITE_ONCE(dir[dir_index].val,
			   (u64)virt_to_phys(entries) | PASID_PTE_PRESENT);
	}
	spin_unlock(&pasid_lock);

	return &entries[index];
}

/*
 * Interfaces for PASID table entry manipulation:
 */
static inline void pasid_clear_entry(struct pasid_entry *pe)
{
	WRITE_ONCE(pe->val[0], 0);
	WRITE_ONCE(pe->val[1], 0);
	WRITE_ONCE(pe->val[2], 0);
	WRITE_ONCE(pe->val[3], 0);
	WRITE_ONCE(pe->val[4], 0);
	WRITE_ONCE(pe->val[5], 0);
	WRITE_ONCE(pe->val[6], 0);
	WRITE_ONCE(pe->val[7], 0);
}

static void intel_pasid_clear_entry(struct device *dev, int pasid)
{
	struct pasid_entry *pe;

	pe = intel_pasid_get_entry(dev, pasid);
	if (WARN_ON(!pe))
		return;

	pasid_clear_entry(pe);
}

static inline void pasid_set_bits(u64 *ptr, u64 mask, u64 bits)
{
	u64 old;

	old = READ_ONCE(*ptr);
	WRITE_ONCE(*ptr, (old & ~mask) | bits);
}

/*
 * Setup the DID(Domain Identifier) field (Bit 64~79) of scalable mode
 * PASID entry.
 */
static inline void
pasid_set_domain_id(struct pasid_entry *pe, u64 value)
{
	pasid_set_bits(&pe->val[1], GENMASK_ULL(15, 0), value);
}

/*
 * Get domain ID value of a scalable mode PASID entry.
 */
static inline u16
pasid_get_domain_id(struct pasid_entry *pe)
{
	return (u16)(READ_ONCE(pe->val[1]) & GENMASK_ULL(15, 0));
}

/*
 * Setup the SLPTPTR(Second Level Page Table Pointer) field (Bit 12~63)
 * of a scalable mode PASID entry.
 */
static inline void
pasid_set_slptr(struct pasid_entry *pe, u64 value)
{
	pasid_set_bits(&pe->val[0], VTD_PAGE_MASK, value);
}

/*
 * Setup the AW(Address Width) field (Bit 2~4) of a scalable mode PASID
 * entry.
 */
static inline void
pasid_set_address_width(struct pasid_entry *pe, u64 value)
{
	pasid_set_bits(&pe->val[0], GENMASK_ULL(4, 2), value << 2);
}

/*
 * Setup the PGTT(PASID Granular Translation Type) field (Bit 6~8)
 * of a scalable mode PASID entry.
 */
static inline void
pasid_set_translation_type(struct pasid_entry *pe, u64 value)
{
	pasid_set_bits(&pe->val[0], GENMASK_ULL(8, 6), value << 6);
}

/*
 * Enable fault processing by clearing the FPD(Fault Processing
 * Disable) field (Bit 1) of a scalable mode PASID entry.
 */
static inline void pasid_set_fault_enable(struct pasid_entry *pe)
{
	pasid_set_bits(&pe->val[0], 1 << 1, 0);
}

/*
 * Setup the SRE(Supervisor Request Enable) field (Bit 128) of a
 * scalable mode PASID entry.
 */
static inline void pasid_set_sre(struct pasid_entry *pe)
{
	pasid_set_bits(&pe->val[2], 1 << 0, 1);
}

/*
 * Setup the P(Present) field (Bit 0) of a scalable mode PASID
 * entry.
 */
static inline void pasid_set_present(struct pasid_entry *pe)
{
	pasid_set_bits(&pe->val[0], 1 << 0, 1);
}

/*
 * Setup Page Walk Snoop bit (Bit 87) of a scalable mode PASID
 * entry.
 */
static inline void pasid_set_page_snoop(struct pasid_entry *pe, bool value)
{
<<<<<<< HEAD
	pasid_set_bits(&pe->val[1], 1 << 23, value);
=======
	pasid_set_bits(&pe->val[1], 1 << 23, value << 23);
>>>>>>> 0ecfebd2
}

/*
 * Setup the First Level Page table Pointer field (Bit 140~191)
 * of a scalable mode PASID entry.
 */
static inline void
pasid_set_flptr(struct pasid_entry *pe, u64 value)
{
	pasid_set_bits(&pe->val[2], VTD_PAGE_MASK, value);
}

/*
 * Setup the First Level Paging Mode field (Bit 130~131) of a
 * scalable mode PASID entry.
 */
static inline void
pasid_set_flpm(struct pasid_entry *pe, u64 value)
{
	pasid_set_bits(&pe->val[2], GENMASK_ULL(3, 2), value << 2);
}

static void
pasid_cache_invalidation_with_pasid(struct intel_iommu *iommu,
				    u16 did, int pasid)
{
	struct qi_desc desc;

	desc.qw0 = QI_PC_DID(did) | QI_PC_PASID_SEL | QI_PC_PASID(pasid);
	desc.qw1 = 0;
	desc.qw2 = 0;
	desc.qw3 = 0;

	qi_submit_sync(&desc, iommu);
}

static void
iotlb_invalidation_with_pasid(struct intel_iommu *iommu, u16 did, u32 pasid)
{
	struct qi_desc desc;

	desc.qw0 = QI_EIOTLB_PASID(pasid) | QI_EIOTLB_DID(did) |
			QI_EIOTLB_GRAN(QI_GRAN_NONG_PASID) | QI_EIOTLB_TYPE;
	desc.qw1 = 0;
	desc.qw2 = 0;
	desc.qw3 = 0;

	qi_submit_sync(&desc, iommu);
}

static void
devtlb_invalidation_with_pasid(struct intel_iommu *iommu,
			       struct device *dev, int pasid)
{
	struct device_domain_info *info;
	u16 sid, qdep, pfsid;

	info = dev->archdata.iommu;
	if (!info || !info->ats_enabled)
		return;

	sid = info->bus << 8 | info->devfn;
	qdep = info->ats_qdep;
	pfsid = info->pfsid;

	qi_flush_dev_iotlb(iommu, sid, pfsid, qdep, 0, 64 - VTD_PAGE_SHIFT);
}

void intel_pasid_tear_down_entry(struct intel_iommu *iommu,
				 struct device *dev, int pasid)
{
	struct pasid_entry *pte;
	u16 did;

	pte = intel_pasid_get_entry(dev, pasid);
	if (WARN_ON(!pte))
		return;

	did = pasid_get_domain_id(pte);
	intel_pasid_clear_entry(dev, pasid);

	if (!ecap_coherent(iommu->ecap))
		clflush_cache_range(pte, sizeof(*pte));

	pasid_cache_invalidation_with_pasid(iommu, did, pasid);
	iotlb_invalidation_with_pasid(iommu, did, pasid);

	/* Device IOTLB doesn't need to be flushed in caching mode. */
	if (!cap_caching_mode(iommu->cap))
		devtlb_invalidation_with_pasid(iommu, dev, pasid);
}

/*
 * Set up the scalable mode pasid table entry for first only
 * translation type.
 */
int intel_pasid_setup_first_level(struct intel_iommu *iommu,
				  struct device *dev, pgd_t *pgd,
				  int pasid, u16 did, int flags)
{
	struct pasid_entry *pte;

	if (!ecap_flts(iommu->ecap)) {
		pr_err("No first level translation support on %s\n",
		       iommu->name);
		return -EINVAL;
	}

	pte = intel_pasid_get_entry(dev, pasid);
	if (WARN_ON(!pte))
		return -EINVAL;

	pasid_clear_entry(pte);

	/* Setup the first level page table pointer: */
	pasid_set_flptr(pte, (u64)__pa(pgd));
	if (flags & PASID_FLAG_SUPERVISOR_MODE) {
		if (!ecap_srs(iommu->ecap)) {
			pr_err("No supervisor request support on %s\n",
			       iommu->name);
			return -EINVAL;
		}
		pasid_set_sre(pte);
	}

#ifdef CONFIG_X86
	if (cpu_feature_enabled(X86_FEATURE_LA57))
		pasid_set_flpm(pte, 1);
#endif /* CONFIG_X86 */

	pasid_set_domain_id(pte, did);
	pasid_set_address_width(pte, iommu->agaw);
	pasid_set_page_snoop(pte, !!ecap_smpwc(iommu->ecap));

	/* Setup Present and PASID Granular Transfer Type: */
	pasid_set_translation_type(pte, 1);
	pasid_set_present(pte);

	if (!ecap_coherent(iommu->ecap))
		clflush_cache_range(pte, sizeof(*pte));

	if (cap_caching_mode(iommu->cap)) {
		pasid_cache_invalidation_with_pasid(iommu, did, pasid);
		iotlb_invalidation_with_pasid(iommu, did, pasid);
	} else {
		iommu_flush_write_buffer(iommu);
	}

	return 0;
}

/*
 * Set up the scalable mode pasid entry for second only translation type.
 */
int intel_pasid_setup_second_level(struct intel_iommu *iommu,
				   struct dmar_domain *domain,
				   struct device *dev, int pasid)
{
	struct pasid_entry *pte;
	struct dma_pte *pgd;
	u64 pgd_val;
	int agaw;
	u16 did;

	/*
	 * If hardware advertises no support for second level
	 * translation, return directly.
	 */
	if (!ecap_slts(iommu->ecap)) {
		pr_err("No second level translation support on %s\n",
		       iommu->name);
		return -EINVAL;
	}

	/*
	 * Skip top levels of page tables for iommu which has less agaw
	 * than default. Unnecessary for PT mode.
	 */
	pgd = domain->pgd;
	for (agaw = domain->agaw; agaw > iommu->agaw; agaw--) {
		pgd = phys_to_virt(dma_pte_addr(pgd));
		if (!dma_pte_present(pgd)) {
			dev_err(dev, "Invalid domain page table\n");
			return -EINVAL;
		}
	}

	pgd_val = virt_to_phys(pgd);
	did = domain->iommu_did[iommu->seq_id];

	pte = intel_pasid_get_entry(dev, pasid);
	if (!pte) {
		dev_err(dev, "Failed to get pasid entry of PASID %d\n", pasid);
		return -ENODEV;
	}

	pasid_clear_entry(pte);
	pasid_set_domain_id(pte, did);
	pasid_set_slptr(pte, pgd_val);
	pasid_set_address_width(pte, agaw);
	pasid_set_translation_type(pte, 2);
	pasid_set_fault_enable(pte);
	pasid_set_page_snoop(pte, !!ecap_smpwc(iommu->ecap));

	/*
	 * Since it is a second level only translation setup, we should
	 * set SRE bit as well (addresses are expected to be GPAs).
	 */
	pasid_set_sre(pte);
	pasid_set_present(pte);

	if (!ecap_coherent(iommu->ecap))
		clflush_cache_range(pte, sizeof(*pte));

	if (cap_caching_mode(iommu->cap)) {
		pasid_cache_invalidation_with_pasid(iommu, did, pasid);
		iotlb_invalidation_with_pasid(iommu, did, pasid);
	} else {
		iommu_flush_write_buffer(iommu);
	}

	return 0;
}

/*
 * Set up the scalable mode pasid entry for passthrough translation type.
 */
int intel_pasid_setup_pass_through(struct intel_iommu *iommu,
				   struct dmar_domain *domain,
				   struct device *dev, int pasid)
{
	u16 did = FLPT_DEFAULT_DID;
	struct pasid_entry *pte;

	pte = intel_pasid_get_entry(dev, pasid);
	if (!pte) {
		dev_err(dev, "Failed to get pasid entry of PASID %d\n", pasid);
		return -ENODEV;
	}

	pasid_clear_entry(pte);
	pasid_set_domain_id(pte, did);
	pasid_set_address_width(pte, iommu->agaw);
	pasid_set_translation_type(pte, 4);
	pasid_set_fault_enable(pte);
	pasid_set_page_snoop(pte, !!ecap_smpwc(iommu->ecap));

	/*
	 * We should set SRE bit as well since the addresses are expected
	 * to be GPAs.
	 */
	pasid_set_sre(pte);
	pasid_set_present(pte);

	if (!ecap_coherent(iommu->ecap))
		clflush_cache_range(pte, sizeof(*pte));

	if (cap_caching_mode(iommu->cap)) {
		pasid_cache_invalidation_with_pasid(iommu, did, pasid);
		iotlb_invalidation_with_pasid(iommu, did, pasid);
	} else {
		iommu_flush_write_buffer(iommu);
	}

	return 0;
}<|MERGE_RESOLUTION|>--- conflicted
+++ resolved
@@ -154,12 +154,8 @@
 	order = size ? get_order(size) : 0;
 	pages = alloc_pages_node(info->iommu->node,
 				 GFP_KERNEL | __GFP_ZERO, order);
-<<<<<<< HEAD
-	if (!pages)
-=======
 	if (!pages) {
 		kfree(pasid_table);
->>>>>>> 0ecfebd2
 		return -ENOMEM;
 	}
 
@@ -393,11 +389,7 @@
  */
 static inline void pasid_set_page_snoop(struct pasid_entry *pe, bool value)
 {
-<<<<<<< HEAD
-	pasid_set_bits(&pe->val[1], 1 << 23, value);
-=======
 	pasid_set_bits(&pe->val[1], 1 << 23, value << 23);
->>>>>>> 0ecfebd2
 }
 
 /*
