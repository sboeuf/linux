// SPDX-License-Identifier: GPL-2.0-only
/*
 * Copyright (C) 2017-2018 HUAWEI, Inc.
 *             https://www.huawei.com/
 * Copyright (C) 2021, Alibaba Cloud
 */
#include <linux/module.h>
#include <linux/buffer_head.h>
#include <linux/statfs.h>
#include <linux/parser.h>
#include <linux/seq_file.h>
#include <linux/crc32c.h>
#include <linux/fs_context.h>
#include <linux/fs_parser.h>
#include <linux/dax.h>
#include <linux/exportfs.h>
#include "xattr.h"

#define CREATE_TRACE_POINTS
#include <trace/events/erofs.h>

static struct kmem_cache *erofs_inode_cachep __read_mostly;

void _erofs_err(struct super_block *sb, const char *function,
		const char *fmt, ...)
{
	struct va_format vaf;
	va_list args;

	va_start(args, fmt);

	vaf.fmt = fmt;
	vaf.va = &args;

	pr_err("(device %s): %s: %pV", sb->s_id, function, &vaf);
	va_end(args);
}

void _erofs_info(struct super_block *sb, const char *function,
		 const char *fmt, ...)
{
	struct va_format vaf;
	va_list args;

	va_start(args, fmt);

	vaf.fmt = fmt;
	vaf.va = &args;

	pr_info("(device %s): %pV", sb->s_id, &vaf);
	va_end(args);
}

static int erofs_superblock_csum_verify(struct super_block *sb, void *sbdata)
{
	struct erofs_super_block *dsb;
	u32 expected_crc, crc;

	dsb = kmemdup(sbdata + EROFS_SUPER_OFFSET,
		      EROFS_BLKSIZ - EROFS_SUPER_OFFSET, GFP_KERNEL);
	if (!dsb)
		return -ENOMEM;

	expected_crc = le32_to_cpu(dsb->checksum);
	dsb->checksum = 0;
	/* to allow for x86 boot sectors and other oddities. */
	crc = crc32c(~0, dsb, EROFS_BLKSIZ - EROFS_SUPER_OFFSET);
	kfree(dsb);

	if (crc != expected_crc) {
		erofs_err(sb, "invalid checksum 0x%08x, 0x%08x expected",
			  crc, expected_crc);
		return -EBADMSG;
	}
	return 0;
}

static void erofs_inode_init_once(void *ptr)
{
	struct erofs_inode *vi = ptr;

	inode_init_once(&vi->vfs_inode);
}

static struct inode *erofs_alloc_inode(struct super_block *sb)
{
	struct erofs_inode *vi =
		alloc_inode_sb(sb, erofs_inode_cachep, GFP_KERNEL);

	if (!vi)
		return NULL;

	/* zero out everything except vfs_inode */
	memset(vi, 0, offsetof(struct erofs_inode, vfs_inode));
	return &vi->vfs_inode;
}

static void erofs_free_inode(struct inode *inode)
{
	struct erofs_inode *vi = EROFS_I(inode);

	/* be careful of RCU symlink path */
	if (inode->i_op == &erofs_fast_symlink_iops)
		kfree(inode->i_link);
	kfree(vi->xattr_shared_xattrs);

	kmem_cache_free(erofs_inode_cachep, vi);
}

static bool check_layout_compatibility(struct super_block *sb,
				       struct erofs_super_block *dsb)
{
	const unsigned int feature = le32_to_cpu(dsb->feature_incompat);

	EROFS_SB(sb)->feature_incompat = feature;

	/* check if current kernel meets all mandatory requirements */
	if (feature & (~EROFS_ALL_FEATURE_INCOMPAT)) {
		erofs_err(sb,
			  "unidentified incompatible feature %x, please upgrade kernel version",
			   feature & ~EROFS_ALL_FEATURE_INCOMPAT);
		return false;
	}
	return true;
}

#ifdef CONFIG_EROFS_FS_ZIP
/* read variable-sized metadata, offset will be aligned by 4-byte */
static void *erofs_read_metadata(struct super_block *sb, struct erofs_buf *buf,
				 erofs_off_t *offset, int *lengthp)
{
	u8 *buffer, *ptr;
	int len, i, cnt;

	*offset = round_up(*offset, 4);
	ptr = erofs_read_metabuf(buf, sb, erofs_blknr(*offset), EROFS_KMAP);
	if (IS_ERR(ptr))
		return ptr;

	len = le16_to_cpu(*(__le16 *)&ptr[erofs_blkoff(*offset)]);
	if (!len)
		len = U16_MAX + 1;
	buffer = kmalloc(len, GFP_KERNEL);
	if (!buffer)
		return ERR_PTR(-ENOMEM);
	*offset += sizeof(__le16);
	*lengthp = len;

	for (i = 0; i < len; i += cnt) {
		cnt = min(EROFS_BLKSIZ - (int)erofs_blkoff(*offset), len - i);
		ptr = erofs_read_metabuf(buf, sb, erofs_blknr(*offset),
					 EROFS_KMAP);
		if (IS_ERR(ptr)) {
			kfree(buffer);
			return ptr;
		}
		memcpy(buffer + i, ptr + erofs_blkoff(*offset), cnt);
		*offset += cnt;
	}
	return buffer;
}

static int erofs_load_compr_cfgs(struct super_block *sb,
				 struct erofs_super_block *dsb)
{
	struct erofs_sb_info *sbi = EROFS_SB(sb);
	struct erofs_buf buf = __EROFS_BUF_INITIALIZER;
	unsigned int algs, alg;
	erofs_off_t offset;
	int size, ret = 0;

	sbi->available_compr_algs = le16_to_cpu(dsb->u1.available_compr_algs);
	if (sbi->available_compr_algs & ~Z_EROFS_ALL_COMPR_ALGS) {
		erofs_err(sb, "try to load compressed fs with unsupported algorithms %x",
			  sbi->available_compr_algs & ~Z_EROFS_ALL_COMPR_ALGS);
		return -EINVAL;
	}

	offset = EROFS_SUPER_OFFSET + sbi->sb_size;
	alg = 0;
	for (algs = sbi->available_compr_algs; algs; algs >>= 1, ++alg) {
		void *data;

		if (!(algs & 1))
			continue;

		data = erofs_read_metadata(sb, &buf, &offset, &size);
		if (IS_ERR(data)) {
			ret = PTR_ERR(data);
			break;
		}

		switch (alg) {
		case Z_EROFS_COMPRESSION_LZ4:
			ret = z_erofs_load_lz4_config(sb, dsb, data, size);
			break;
		case Z_EROFS_COMPRESSION_LZMA:
			ret = z_erofs_load_lzma_config(sb, dsb, data, size);
			break;
		default:
			DBG_BUGON(1);
			ret = -EFAULT;
		}
		kfree(data);
		if (ret)
			break;
	}
	erofs_put_metabuf(&buf);
	return ret;
}
#else
static int erofs_load_compr_cfgs(struct super_block *sb,
				 struct erofs_super_block *dsb)
{
	if (dsb->u1.available_compr_algs) {
		erofs_err(sb, "try to load compressed fs when compression is disabled");
		return -EINVAL;
	}
	return 0;
}
#endif

static int erofs_init_device(struct erofs_buf *buf, struct super_block *sb,
			     struct erofs_device_info *dif, erofs_off_t *pos)
{
	struct erofs_sb_info *sbi = EROFS_SB(sb);
	struct erofs_deviceslot *dis;
	struct block_device *bdev;
	void *ptr;
	int ret;

	ptr = erofs_read_metabuf(buf, sb, erofs_blknr(*pos), EROFS_KMAP);
	if (IS_ERR(ptr))
		return PTR_ERR(ptr);
	dis = ptr + erofs_blkoff(*pos);

	if (!dif->path) {
		if (!dis->tag[0]) {
			erofs_err(sb, "empty device tag @ pos %llu", *pos);
			return -EINVAL;
		}
		dif->path = kmemdup_nul(dis->tag, sizeof(dis->tag), GFP_KERNEL);
		if (!dif->path)
			return -ENOMEM;
	}

	if (erofs_is_fscache_mode(sb)) {
		ret = erofs_fscache_register_cookie(sb, &dif->fscache,
				dif->path, false);
		if (ret)
			return ret;
	} else {
		bdev = blkdev_get_by_path(dif->path, FMODE_READ | FMODE_EXCL,
					  sb->s_type);
		if (IS_ERR(bdev))
			return PTR_ERR(bdev);
		dif->bdev = bdev;
		dif->dax_dev = fs_dax_get_by_bdev(bdev, &dif->dax_part_off);
	}

	dif->blocks = le32_to_cpu(dis->blocks);
	dif->mapped_blkaddr = le32_to_cpu(dis->mapped_blkaddr);
	sbi->total_blocks += dif->blocks;
	*pos += EROFS_DEVT_SLOT_SIZE;
	return 0;
}

static int erofs_scan_devices(struct super_block *sb,
			      struct erofs_super_block *dsb)
{
	struct erofs_sb_info *sbi = EROFS_SB(sb);
	unsigned int ondisk_extradevs;
	erofs_off_t pos;
	struct erofs_buf buf = __EROFS_BUF_INITIALIZER;
	struct erofs_device_info *dif;
	int id, err = 0;

	sbi->total_blocks = sbi->primarydevice_blocks;
	if (!erofs_sb_has_device_table(sbi))
		ondisk_extradevs = 0;
	else
		ondisk_extradevs = le16_to_cpu(dsb->extra_devices);

	if (sbi->devs->extra_devices &&
	    ondisk_extradevs != sbi->devs->extra_devices) {
		erofs_err(sb, "extra devices don't match (ondisk %u, given %u)",
			  ondisk_extradevs, sbi->devs->extra_devices);
		return -EINVAL;
	}
	if (!ondisk_extradevs)
		return 0;

	sbi->device_id_mask = roundup_pow_of_two(ondisk_extradevs + 1) - 1;
	pos = le16_to_cpu(dsb->devt_slotoff) * EROFS_DEVT_SLOT_SIZE;
	down_read(&sbi->devs->rwsem);
	if (sbi->devs->extra_devices) {
		idr_for_each_entry(&sbi->devs->tree, dif, id) {
			err = erofs_init_device(&buf, sb, dif, &pos);
			if (err)
				break;
		}
	} else {
		for (id = 0; id < ondisk_extradevs; id++) {
			dif = kzalloc(sizeof(*dif), GFP_KERNEL);
			if (!dif) {
				err = -ENOMEM;
				break;
			}

			err = idr_alloc(&sbi->devs->tree, dif, 0, 0, GFP_KERNEL);
			if (err < 0) {
				kfree(dif);
				break;
			}
			++sbi->devs->extra_devices;

			err = erofs_init_device(&buf, sb, dif, &pos);
			if (err)
				break;
		}
	}
	up_read(&sbi->devs->rwsem);
	erofs_put_metabuf(&buf);
	return err;
}

static int erofs_read_superblock(struct super_block *sb)
{
	struct erofs_sb_info *sbi;
	struct erofs_buf buf = __EROFS_BUF_INITIALIZER;
	struct erofs_super_block *dsb;
	unsigned int blkszbits;
	void *data;
	int ret;

	data = erofs_read_metabuf(&buf, sb, 0, EROFS_KMAP);
	if (IS_ERR(data)) {
		erofs_err(sb, "cannot read erofs superblock");
		return PTR_ERR(data);
	}

	sbi = EROFS_SB(sb);
	dsb = (struct erofs_super_block *)(data + EROFS_SUPER_OFFSET);

	ret = -EINVAL;
	if (le32_to_cpu(dsb->magic) != EROFS_SUPER_MAGIC_V1) {
		erofs_err(sb, "cannot find valid erofs superblock");
		goto out;
	}

	sbi->feature_compat = le32_to_cpu(dsb->feature_compat);
	if (erofs_sb_has_sb_chksum(sbi)) {
		ret = erofs_superblock_csum_verify(sb, data);
		if (ret)
			goto out;
	}

	ret = -EINVAL;
	blkszbits = dsb->blkszbits;
	/* 9(512 bytes) + LOG_SECTORS_PER_BLOCK == LOG_BLOCK_SIZE */
	if (blkszbits != LOG_BLOCK_SIZE) {
		erofs_err(sb, "blkszbits %u isn't supported on this platform",
			  blkszbits);
		goto out;
	}

	if (!check_layout_compatibility(sb, dsb))
		goto out;

	sbi->sb_size = 128 + dsb->sb_extslots * EROFS_SB_EXTSLOT_SIZE;
	if (sbi->sb_size > EROFS_BLKSIZ) {
		erofs_err(sb, "invalid sb_extslots %u (more than a fs block)",
			  sbi->sb_size);
		goto out;
	}
	sbi->primarydevice_blocks = le32_to_cpu(dsb->blocks);
	sbi->meta_blkaddr = le32_to_cpu(dsb->meta_blkaddr);
#ifdef CONFIG_EROFS_FS_XATTR
	sbi->xattr_blkaddr = le32_to_cpu(dsb->xattr_blkaddr);
#endif
	sbi->islotbits = ilog2(sizeof(struct erofs_inode_compact));
	sbi->root_nid = le16_to_cpu(dsb->root_nid);
	sbi->inos = le64_to_cpu(dsb->inos);

	sbi->build_time = le64_to_cpu(dsb->build_time);
	sbi->build_time_nsec = le32_to_cpu(dsb->build_time_nsec);

	memcpy(&sb->s_uuid, dsb->uuid, sizeof(dsb->uuid));

	ret = strscpy(sbi->volume_name, dsb->volume_name,
		      sizeof(dsb->volume_name));
	if (ret < 0) {	/* -E2BIG */
		erofs_err(sb, "bad volume name without NIL terminator");
		ret = -EFSCORRUPTED;
		goto out;
	}

	/* parse on-disk compression configurations */
	if (erofs_sb_has_compr_cfgs(sbi))
		ret = erofs_load_compr_cfgs(sb, dsb);
	else
		ret = z_erofs_load_lz4_config(sb, dsb, NULL, 0);
	if (ret < 0)
		goto out;

	/* handle multiple devices */
	ret = erofs_scan_devices(sb, dsb);

	if (erofs_sb_has_ztailpacking(sbi))
		erofs_info(sb, "EXPERIMENTAL compressed inline data feature in use. Use at your own risk!");
	if (erofs_is_fscache_mode(sb))
		erofs_info(sb, "EXPERIMENTAL fscache-based on-demand read feature in use. Use at your own risk!");
out:
	erofs_put_metabuf(&buf);
	return ret;
}

/* set up default EROFS parameters */
static void erofs_default_options(struct erofs_fs_context *ctx)
{
#ifdef CONFIG_EROFS_FS_ZIP
	ctx->opt.cache_strategy = EROFS_ZIP_CACHE_READAROUND;
	ctx->opt.max_sync_decompress_pages = 3;
	ctx->opt.sync_decompress = EROFS_SYNC_DECOMPRESS_AUTO;
#endif
#ifdef CONFIG_EROFS_FS_XATTR
	set_opt(&ctx->opt, XATTR_USER);
#endif
#ifdef CONFIG_EROFS_FS_POSIX_ACL
	set_opt(&ctx->opt, POSIX_ACL);
#endif
}

enum {
	Opt_user_xattr,
	Opt_acl,
	Opt_cache_strategy,
	Opt_dax,
	Opt_dax_enum,
	Opt_device,
	Opt_fsid,
	Opt_err
};

static const struct constant_table erofs_param_cache_strategy[] = {
	{"disabled",	EROFS_ZIP_CACHE_DISABLED},
	{"readahead",	EROFS_ZIP_CACHE_READAHEAD},
	{"readaround",	EROFS_ZIP_CACHE_READAROUND},
	{}
};

static const struct constant_table erofs_dax_param_enums[] = {
	{"always",	EROFS_MOUNT_DAX_ALWAYS},
	{"never",	EROFS_MOUNT_DAX_NEVER},
	{}
};

static const struct fs_parameter_spec erofs_fs_parameters[] = {
	fsparam_flag_no("user_xattr",	Opt_user_xattr),
	fsparam_flag_no("acl",		Opt_acl),
	fsparam_enum("cache_strategy",	Opt_cache_strategy,
		     erofs_param_cache_strategy),
	fsparam_flag("dax",             Opt_dax),
	fsparam_enum("dax",		Opt_dax_enum, erofs_dax_param_enums),
	fsparam_string("device",	Opt_device),
	fsparam_string("fsid",		Opt_fsid),
	{}
};

static bool erofs_fc_set_dax_mode(struct fs_context *fc, unsigned int mode)
{
#ifdef CONFIG_FS_DAX
	struct erofs_fs_context *ctx = fc->fs_private;

	switch (mode) {
	case EROFS_MOUNT_DAX_ALWAYS:
		warnfc(fc, "DAX enabled. Warning: EXPERIMENTAL, use at your own risk");
		set_opt(&ctx->opt, DAX_ALWAYS);
		clear_opt(&ctx->opt, DAX_NEVER);
		return true;
	case EROFS_MOUNT_DAX_NEVER:
		set_opt(&ctx->opt, DAX_NEVER);
		clear_opt(&ctx->opt, DAX_ALWAYS);
		return true;
	default:
		DBG_BUGON(1);
		return false;
	}
#else
	errorfc(fc, "dax options not supported");
	return false;
#endif
}

static int erofs_fc_parse_param(struct fs_context *fc,
				struct fs_parameter *param)
{
	struct erofs_fs_context *ctx = fc->fs_private;
	struct fs_parse_result result;
	struct erofs_device_info *dif;
	int opt, ret;

	opt = fs_parse(fc, erofs_fs_parameters, param, &result);
	if (opt < 0)
		return opt;

	switch (opt) {
	case Opt_user_xattr:
#ifdef CONFIG_EROFS_FS_XATTR
		if (result.boolean)
			set_opt(&ctx->opt, XATTR_USER);
		else
			clear_opt(&ctx->opt, XATTR_USER);
#else
		errorfc(fc, "{,no}user_xattr options not supported");
#endif
		break;
	case Opt_acl:
#ifdef CONFIG_EROFS_FS_POSIX_ACL
		if (result.boolean)
			set_opt(&ctx->opt, POSIX_ACL);
		else
			clear_opt(&ctx->opt, POSIX_ACL);
#else
		errorfc(fc, "{,no}acl options not supported");
#endif
		break;
	case Opt_cache_strategy:
#ifdef CONFIG_EROFS_FS_ZIP
		ctx->opt.cache_strategy = result.uint_32;
#else
		errorfc(fc, "compression not supported, cache_strategy ignored");
#endif
		break;
	case Opt_dax:
		if (!erofs_fc_set_dax_mode(fc, EROFS_MOUNT_DAX_ALWAYS))
			return -EINVAL;
		break;
	case Opt_dax_enum:
		if (!erofs_fc_set_dax_mode(fc, result.uint_32))
			return -EINVAL;
		break;
	case Opt_device:
		dif = kzalloc(sizeof(*dif), GFP_KERNEL);
		if (!dif)
			return -ENOMEM;
		dif->path = kstrdup(param->string, GFP_KERNEL);
		if (!dif->path) {
			kfree(dif);
			return -ENOMEM;
		}
		down_write(&ctx->devs->rwsem);
		ret = idr_alloc(&ctx->devs->tree, dif, 0, 0, GFP_KERNEL);
		up_write(&ctx->devs->rwsem);
		if (ret < 0) {
			kfree(dif->path);
			kfree(dif);
			return ret;
		}
		++ctx->devs->extra_devices;
		break;
	case Opt_fsid:
#ifdef CONFIG_EROFS_FS_ONDEMAND
		kfree(ctx->opt.fsid);
		ctx->opt.fsid = kstrdup(param->string, GFP_KERNEL);
		if (!ctx->opt.fsid)
			return -ENOMEM;
#else
		errorfc(fc, "fsid option not supported");
#endif
		break;
	default:
		return -ENOPARAM;
	}
	return 0;
}

#ifdef CONFIG_EROFS_FS_ZIP
static const struct address_space_operations managed_cache_aops;

static bool erofs_managed_cache_release_folio(struct folio *folio, gfp_t gfp)
{
	bool ret = true;
	struct address_space *const mapping = folio->mapping;

	DBG_BUGON(!folio_test_locked(folio));
	DBG_BUGON(mapping->a_ops != &managed_cache_aops);

	if (folio_test_private(folio))
		ret = erofs_try_to_free_cached_page(&folio->page);

	return ret;
}

/*
 * It will be called only on inode eviction. In case that there are still some
 * decompression requests in progress, wait with rescheduling for a bit here.
 * We could introduce an extra locking instead but it seems unnecessary.
 */
static void erofs_managed_cache_invalidate_folio(struct folio *folio,
					       size_t offset, size_t length)
{
	const size_t stop = length + offset;

	DBG_BUGON(!folio_test_locked(folio));

	/* Check for potential overflow in debug mode */
	DBG_BUGON(stop > folio_size(folio) || stop < length);

	if (offset == 0 && stop == folio_size(folio))
<<<<<<< HEAD
		while (!erofs_managed_cache_releasepage(&folio->page, GFP_NOFS))
=======
		while (!erofs_managed_cache_release_folio(folio, GFP_NOFS))
>>>>>>> 88084a3d
			cond_resched();
}

static const struct address_space_operations managed_cache_aops = {
<<<<<<< HEAD
	.releasepage = erofs_managed_cache_releasepage,
=======
	.release_folio = erofs_managed_cache_release_folio,
>>>>>>> 88084a3d
	.invalidate_folio = erofs_managed_cache_invalidate_folio,
};

static int erofs_init_managed_cache(struct super_block *sb)
{
	struct erofs_sb_info *const sbi = EROFS_SB(sb);
	struct inode *const inode = new_inode(sb);

	if (!inode)
		return -ENOMEM;

	set_nlink(inode, 1);
	inode->i_size = OFFSET_MAX;

	inode->i_mapping->a_ops = &managed_cache_aops;
	mapping_set_gfp_mask(inode->i_mapping, GFP_NOFS);
	sbi->managed_cache = inode;
	return 0;
}
#else
static int erofs_init_managed_cache(struct super_block *sb) { return 0; }
#endif

static struct inode *erofs_nfs_get_inode(struct super_block *sb,
					 u64 ino, u32 generation)
{
	return erofs_iget(sb, ino, false);
}

static struct dentry *erofs_fh_to_dentry(struct super_block *sb,
		struct fid *fid, int fh_len, int fh_type)
{
	return generic_fh_to_dentry(sb, fid, fh_len, fh_type,
				    erofs_nfs_get_inode);
}

static struct dentry *erofs_fh_to_parent(struct super_block *sb,
		struct fid *fid, int fh_len, int fh_type)
{
	return generic_fh_to_parent(sb, fid, fh_len, fh_type,
				    erofs_nfs_get_inode);
}

static struct dentry *erofs_get_parent(struct dentry *child)
{
	erofs_nid_t nid;
	unsigned int d_type;
	int err;

	err = erofs_namei(d_inode(child), &dotdot_name, &nid, &d_type);
	if (err)
		return ERR_PTR(err);
	return d_obtain_alias(erofs_iget(child->d_sb, nid, d_type == FT_DIR));
}

static const struct export_operations erofs_export_ops = {
	.fh_to_dentry = erofs_fh_to_dentry,
	.fh_to_parent = erofs_fh_to_parent,
	.get_parent = erofs_get_parent,
};

static int erofs_fc_fill_super(struct super_block *sb, struct fs_context *fc)
{
	struct inode *inode;
	struct erofs_sb_info *sbi;
	struct erofs_fs_context *ctx = fc->fs_private;
	int err;

	sb->s_magic = EROFS_SUPER_MAGIC;
	sb->s_flags |= SB_RDONLY | SB_NOATIME;
	sb->s_maxbytes = MAX_LFS_FILESIZE;
	sb->s_op = &erofs_sops;

	sbi = kzalloc(sizeof(*sbi), GFP_KERNEL);
	if (!sbi)
		return -ENOMEM;

	sb->s_fs_info = sbi;
	sbi->opt = ctx->opt;
	ctx->opt.fsid = NULL;
	sbi->devs = ctx->devs;
	ctx->devs = NULL;

	if (erofs_is_fscache_mode(sb)) {
		sb->s_blocksize = EROFS_BLKSIZ;
		sb->s_blocksize_bits = LOG_BLOCK_SIZE;

		err = erofs_fscache_register_fs(sb);
		if (err)
			return err;

		err = erofs_fscache_register_cookie(sb, &sbi->s_fscache,
						    sbi->opt.fsid, true);
		if (err)
			return err;

		err = super_setup_bdi(sb);
		if (err)
			return err;
	} else {
		if (!sb_set_blocksize(sb, EROFS_BLKSIZ)) {
			erofs_err(sb, "failed to set erofs blksize");
			return -EINVAL;
		}

		sbi->dax_dev = fs_dax_get_by_bdev(sb->s_bdev,
						  &sbi->dax_part_off);
	}

	err = erofs_read_superblock(sb);
	if (err)
		return err;

	if (test_opt(&sbi->opt, DAX_ALWAYS)) {
		BUILD_BUG_ON(EROFS_BLKSIZ != PAGE_SIZE);

		if (!sbi->dax_dev) {
			errorfc(fc, "DAX unsupported by block device. Turning off DAX.");
			clear_opt(&sbi->opt, DAX_ALWAYS);
		}
	}

	sb->s_time_gran = 1;
	sb->s_xattr = erofs_xattr_handlers;
	sb->s_export_op = &erofs_export_ops;

	if (test_opt(&sbi->opt, POSIX_ACL))
		sb->s_flags |= SB_POSIXACL;
	else
		sb->s_flags &= ~SB_POSIXACL;

#ifdef CONFIG_EROFS_FS_ZIP
	xa_init(&sbi->managed_pslots);
#endif

	/* get the root inode */
	inode = erofs_iget(sb, ROOT_NID(sbi), true);
	if (IS_ERR(inode))
		return PTR_ERR(inode);

	if (!S_ISDIR(inode->i_mode)) {
		erofs_err(sb, "rootino(nid %llu) is not a directory(i_mode %o)",
			  ROOT_NID(sbi), inode->i_mode);
		iput(inode);
		return -EINVAL;
	}

	sb->s_root = d_make_root(inode);
	if (!sb->s_root)
		return -ENOMEM;

	erofs_shrinker_register(sb);
	/* sb->s_umount is already locked, SB_ACTIVE and SB_BORN are not set */
	err = erofs_init_managed_cache(sb);
	if (err)
		return err;

	err = erofs_register_sysfs(sb);
	if (err)
		return err;

	erofs_info(sb, "mounted with root inode @ nid %llu.", ROOT_NID(sbi));
	return 0;
}

static int erofs_fc_get_tree(struct fs_context *fc)
{
	struct erofs_fs_context *ctx = fc->fs_private;

	if (IS_ENABLED(CONFIG_EROFS_FS_ONDEMAND) && ctx->opt.fsid)
		return get_tree_nodev(fc, erofs_fc_fill_super);

	return get_tree_bdev(fc, erofs_fc_fill_super);
}

static int erofs_fc_reconfigure(struct fs_context *fc)
{
	struct super_block *sb = fc->root->d_sb;
	struct erofs_sb_info *sbi = EROFS_SB(sb);
	struct erofs_fs_context *ctx = fc->fs_private;

	DBG_BUGON(!sb_rdonly(sb));

	if (test_opt(&ctx->opt, POSIX_ACL))
		fc->sb_flags |= SB_POSIXACL;
	else
		fc->sb_flags &= ~SB_POSIXACL;

	sbi->opt = ctx->opt;

	fc->sb_flags |= SB_RDONLY;
	return 0;
}

static int erofs_release_device_info(int id, void *ptr, void *data)
{
	struct erofs_device_info *dif = ptr;

	fs_put_dax(dif->dax_dev);
	if (dif->bdev)
		blkdev_put(dif->bdev, FMODE_READ | FMODE_EXCL);
	erofs_fscache_unregister_cookie(&dif->fscache);
	kfree(dif->path);
	kfree(dif);
	return 0;
}

static void erofs_free_dev_context(struct erofs_dev_context *devs)
{
	if (!devs)
		return;
	idr_for_each(&devs->tree, &erofs_release_device_info, NULL);
	idr_destroy(&devs->tree);
	kfree(devs);
}

static void erofs_fc_free(struct fs_context *fc)
{
	struct erofs_fs_context *ctx = fc->fs_private;

	erofs_free_dev_context(ctx->devs);
	kfree(ctx->opt.fsid);
	kfree(ctx);
}

static const struct fs_context_operations erofs_context_ops = {
	.parse_param	= erofs_fc_parse_param,
	.get_tree       = erofs_fc_get_tree,
	.reconfigure    = erofs_fc_reconfigure,
	.free		= erofs_fc_free,
};

static int erofs_init_fs_context(struct fs_context *fc)
{
	struct erofs_fs_context *ctx = kzalloc(sizeof(*ctx), GFP_KERNEL);

	if (!ctx)
		return -ENOMEM;
	ctx->devs = kzalloc(sizeof(struct erofs_dev_context), GFP_KERNEL);
	if (!ctx->devs) {
		kfree(ctx);
		return -ENOMEM;
	}
	fc->fs_private = ctx;

	idr_init(&ctx->devs->tree);
	init_rwsem(&ctx->devs->rwsem);
	erofs_default_options(ctx);
	fc->ops = &erofs_context_ops;
	return 0;
}

/*
 * could be triggered after deactivate_locked_super()
 * is called, thus including umount and failed to initialize.
 */
static void erofs_kill_sb(struct super_block *sb)
{
	struct erofs_sb_info *sbi;

	WARN_ON(sb->s_magic != EROFS_SUPER_MAGIC);

	if (erofs_is_fscache_mode(sb))
		generic_shutdown_super(sb);
	else
		kill_block_super(sb);

	sbi = EROFS_SB(sb);
	if (!sbi)
		return;

	erofs_free_dev_context(sbi->devs);
	fs_put_dax(sbi->dax_dev);
	erofs_fscache_unregister_cookie(&sbi->s_fscache);
	erofs_fscache_unregister_fs(sb);
	kfree(sbi->opt.fsid);
	kfree(sbi);
	sb->s_fs_info = NULL;
}

/* called when ->s_root is non-NULL */
static void erofs_put_super(struct super_block *sb)
{
	struct erofs_sb_info *const sbi = EROFS_SB(sb);

	DBG_BUGON(!sbi);

	erofs_unregister_sysfs(sb);
	erofs_shrinker_unregister(sb);
#ifdef CONFIG_EROFS_FS_ZIP
	iput(sbi->managed_cache);
	sbi->managed_cache = NULL;
#endif
	erofs_fscache_unregister_cookie(&sbi->s_fscache);
}

static struct file_system_type erofs_fs_type = {
	.owner          = THIS_MODULE,
	.name           = "erofs",
	.init_fs_context = erofs_init_fs_context,
	.kill_sb        = erofs_kill_sb,
	.fs_flags       = FS_REQUIRES_DEV | FS_ALLOW_IDMAP,
};
MODULE_ALIAS_FS("erofs");

static int __init erofs_module_init(void)
{
	int err;

	erofs_check_ondisk_layout_definitions();

	erofs_inode_cachep = kmem_cache_create("erofs_inode",
					       sizeof(struct erofs_inode), 0,
					       SLAB_RECLAIM_ACCOUNT,
					       erofs_inode_init_once);
	if (!erofs_inode_cachep) {
		err = -ENOMEM;
		goto icache_err;
	}

	err = erofs_init_shrinker();
	if (err)
		goto shrinker_err;

	err = z_erofs_lzma_init();
	if (err)
		goto lzma_err;

	erofs_pcpubuf_init();
	err = z_erofs_init_zip_subsystem();
	if (err)
		goto zip_err;

	err = erofs_init_sysfs();
	if (err)
		goto sysfs_err;

	err = register_filesystem(&erofs_fs_type);
	if (err)
		goto fs_err;

	return 0;

fs_err:
	erofs_exit_sysfs();
sysfs_err:
	z_erofs_exit_zip_subsystem();
zip_err:
	z_erofs_lzma_exit();
lzma_err:
	erofs_exit_shrinker();
shrinker_err:
	kmem_cache_destroy(erofs_inode_cachep);
icache_err:
	return err;
}

static void __exit erofs_module_exit(void)
{
	unregister_filesystem(&erofs_fs_type);

	/* Ensure all RCU free inodes / pclusters are safe to be destroyed. */
	rcu_barrier();

	erofs_exit_sysfs();
	z_erofs_exit_zip_subsystem();
	z_erofs_lzma_exit();
	erofs_exit_shrinker();
	kmem_cache_destroy(erofs_inode_cachep);
	erofs_pcpubuf_exit();
}

/* get filesystem statistics */
static int erofs_statfs(struct dentry *dentry, struct kstatfs *buf)
{
	struct super_block *sb = dentry->d_sb;
	struct erofs_sb_info *sbi = EROFS_SB(sb);
	u64 id = 0;

	if (!erofs_is_fscache_mode(sb))
		id = huge_encode_dev(sb->s_bdev->bd_dev);

	buf->f_type = sb->s_magic;
	buf->f_bsize = EROFS_BLKSIZ;
	buf->f_blocks = sbi->total_blocks;
	buf->f_bfree = buf->f_bavail = 0;

	buf->f_files = ULLONG_MAX;
	buf->f_ffree = ULLONG_MAX - sbi->inos;

	buf->f_namelen = EROFS_NAME_LEN;

	buf->f_fsid    = u64_to_fsid(id);
	return 0;
}

static int erofs_show_options(struct seq_file *seq, struct dentry *root)
{
	struct erofs_sb_info *sbi = EROFS_SB(root->d_sb);
	struct erofs_mount_opts *opt = &sbi->opt;

#ifdef CONFIG_EROFS_FS_XATTR
	if (test_opt(opt, XATTR_USER))
		seq_puts(seq, ",user_xattr");
	else
		seq_puts(seq, ",nouser_xattr");
#endif
#ifdef CONFIG_EROFS_FS_POSIX_ACL
	if (test_opt(opt, POSIX_ACL))
		seq_puts(seq, ",acl");
	else
		seq_puts(seq, ",noacl");
#endif
#ifdef CONFIG_EROFS_FS_ZIP
	if (opt->cache_strategy == EROFS_ZIP_CACHE_DISABLED)
		seq_puts(seq, ",cache_strategy=disabled");
	else if (opt->cache_strategy == EROFS_ZIP_CACHE_READAHEAD)
		seq_puts(seq, ",cache_strategy=readahead");
	else if (opt->cache_strategy == EROFS_ZIP_CACHE_READAROUND)
		seq_puts(seq, ",cache_strategy=readaround");
#endif
	if (test_opt(opt, DAX_ALWAYS))
		seq_puts(seq, ",dax=always");
	if (test_opt(opt, DAX_NEVER))
		seq_puts(seq, ",dax=never");
#ifdef CONFIG_EROFS_FS_ONDEMAND
	if (opt->fsid)
		seq_printf(seq, ",fsid=%s", opt->fsid);
#endif
	return 0;
}

const struct super_operations erofs_sops = {
	.put_super = erofs_put_super,
	.alloc_inode = erofs_alloc_inode,
	.free_inode = erofs_free_inode,
	.statfs = erofs_statfs,
	.show_options = erofs_show_options,
};

module_init(erofs_module_init);
module_exit(erofs_module_exit);

MODULE_DESCRIPTION("Enhanced ROM File System");
MODULE_AUTHOR("Gao Xiang, Chao Yu, Miao Xie, CONSUMER BG, HUAWEI Inc.");
MODULE_LICENSE("GPL");<|MERGE_RESOLUTION|>--- conflicted
+++ resolved
@@ -608,20 +608,12 @@
 	DBG_BUGON(stop > folio_size(folio) || stop < length);
 
 	if (offset == 0 && stop == folio_size(folio))
-<<<<<<< HEAD
-		while (!erofs_managed_cache_releasepage(&folio->page, GFP_NOFS))
-=======
 		while (!erofs_managed_cache_release_folio(folio, GFP_NOFS))
->>>>>>> 88084a3d
 			cond_resched();
 }
 
 static const struct address_space_operations managed_cache_aops = {
-<<<<<<< HEAD
-	.releasepage = erofs_managed_cache_releasepage,
-=======
 	.release_folio = erofs_managed_cache_release_folio,
->>>>>>> 88084a3d
 	.invalidate_folio = erofs_managed_cache_invalidate_folio,
 };
 
