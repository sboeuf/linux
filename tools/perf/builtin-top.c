--- conflicted
+++ resolved
@@ -1260,11 +1260,7 @@
 			.overwrite	= 1,
 		},
 		.max_stack	     = sysctl__max_stack(),
-<<<<<<< HEAD
-		.sym_pcnt_filter     = 5,
-=======
 		.annotation_opts     = annotation__default_options,
->>>>>>> ac56aa45
 		.nr_threads_synthesize = UINT_MAX,
 	};
 	struct record_opts *opts = &top.record_opts;
