/*
 * Defines x86 CPU feature bits
 */
#ifndef _ASM_X86_CPUFEATURE_H
#define _ASM_X86_CPUFEATURE_H

#include <asm/required-features.h>

#define NCAPINTS	8	/* N 32-bit words worth of info */

/*
 * Note: If the comment begins with a quoted string, that string is used
 * in /proc/cpuinfo instead of the macro name.  If the string is "",
 * this feature bit is not displayed in /proc/cpuinfo at all.
 */

/* Intel-defined CPU features, CPUID level 0x00000001 (edx), word 0 */
#define X86_FEATURE_FPU		(0*32+ 0) /* Onboard FPU */
#define X86_FEATURE_VME		(0*32+ 1) /* Virtual Mode Extensions */
#define X86_FEATURE_DE		(0*32+ 2) /* Debugging Extensions */
#define X86_FEATURE_PSE		(0*32+ 3) /* Page Size Extensions */
#define X86_FEATURE_TSC		(0*32+ 4) /* Time Stamp Counter */
#define X86_FEATURE_MSR		(0*32+ 5) /* Model-Specific Registers */
#define X86_FEATURE_PAE		(0*32+ 6) /* Physical Address Extensions */
#define X86_FEATURE_MCE		(0*32+ 7) /* Machine Check Architecture */
#define X86_FEATURE_CX8		(0*32+ 8) /* CMPXCHG8 instruction */
#define X86_FEATURE_APIC	(0*32+ 9) /* Onboard APIC */
#define X86_FEATURE_SEP		(0*32+11) /* SYSENTER/SYSEXIT */
#define X86_FEATURE_MTRR	(0*32+12) /* Memory Type Range Registers */
#define X86_FEATURE_PGE		(0*32+13) /* Page Global Enable */
#define X86_FEATURE_MCA		(0*32+14) /* Machine Check Architecture */
#define X86_FEATURE_CMOV	(0*32+15) /* CMOV instructions */
					  /* (plus FCMOVcc, FCOMI with FPU) */
#define X86_FEATURE_PAT		(0*32+16) /* Page Attribute Table */
#define X86_FEATURE_PSE36	(0*32+17) /* 36-bit PSEs */
#define X86_FEATURE_PN		(0*32+18) /* Processor serial number */
#define X86_FEATURE_CLFLSH	(0*32+19) /* "clflush" CLFLUSH instruction */
#define X86_FEATURE_DS		(0*32+21) /* "dts" Debug Store */
#define X86_FEATURE_ACPI	(0*32+22) /* ACPI via MSR */
#define X86_FEATURE_MMX		(0*32+23) /* Multimedia Extensions */
#define X86_FEATURE_FXSR	(0*32+24) /* FXSAVE/FXRSTOR, CR4.OSFXSR */
#define X86_FEATURE_XMM		(0*32+25) /* "sse" */
#define X86_FEATURE_XMM2	(0*32+26) /* "sse2" */
#define X86_FEATURE_SELFSNOOP	(0*32+27) /* "ss" CPU self snoop */
#define X86_FEATURE_HT		(0*32+28) /* Hyper-Threading */
#define X86_FEATURE_ACC		(0*32+29) /* "tm" Automatic clock control */
#define X86_FEATURE_IA64	(0*32+30) /* IA-64 processor */
#define X86_FEATURE_PBE		(0*32+31) /* Pending Break Enable */

/* AMD-defined CPU features, CPUID level 0x80000001, word 1 */
/* Don't duplicate feature flags which are redundant with Intel! */
#define X86_FEATURE_SYSCALL	(1*32+11) /* SYSCALL/SYSRET */
#define X86_FEATURE_MP		(1*32+19) /* MP Capable. */
#define X86_FEATURE_NX		(1*32+20) /* Execute Disable */
#define X86_FEATURE_MMXEXT	(1*32+22) /* AMD MMX extensions */
#define X86_FEATURE_FXSR_OPT	(1*32+25) /* FXSAVE/FXRSTOR optimizations */
#define X86_FEATURE_GBPAGES	(1*32+26) /* "pdpe1gb" GB pages */
#define X86_FEATURE_RDTSCP	(1*32+27) /* RDTSCP */
#define X86_FEATURE_LM		(1*32+29) /* Long Mode (x86-64) */
#define X86_FEATURE_3DNOWEXT	(1*32+30) /* AMD 3DNow! extensions */
#define X86_FEATURE_3DNOW	(1*32+31) /* 3DNow! */

/* Transmeta-defined CPU features, CPUID level 0x80860001, word 2 */
#define X86_FEATURE_RECOVERY	(2*32+ 0) /* CPU in recovery mode */
#define X86_FEATURE_LONGRUN	(2*32+ 1) /* Longrun power control */
#define X86_FEATURE_LRTI	(2*32+ 3) /* LongRun table interface */

/* Other features, Linux-defined mapping, word 3 */
/* This range is used for feature bits which conflict or are synthesized */
#define X86_FEATURE_CXMMX	(3*32+ 0) /* Cyrix MMX extensions */
#define X86_FEATURE_K6_MTRR	(3*32+ 1) /* AMD K6 nonstandard MTRRs */
#define X86_FEATURE_CYRIX_ARR	(3*32+ 2) /* Cyrix ARRs (= MTRRs) */
#define X86_FEATURE_CENTAUR_MCR	(3*32+ 3) /* Centaur MCRs (= MTRRs) */
/* cpu types for specific tunings: */
#define X86_FEATURE_K8		(3*32+ 4) /* "" Opteron, Athlon64 */
#define X86_FEATURE_K7		(3*32+ 5) /* "" Athlon */
#define X86_FEATURE_P3		(3*32+ 6) /* "" P3 */
#define X86_FEATURE_P4		(3*32+ 7) /* "" P4 */
#define X86_FEATURE_CONSTANT_TSC (3*32+ 8) /* TSC ticks at a constant rate */
#define X86_FEATURE_UP		(3*32+ 9) /* smp kernel running on up */
#define X86_FEATURE_FXSAVE_LEAK (3*32+10) /* "" FXSAVE leaks FOP/FIP/FOP */
#define X86_FEATURE_ARCH_PERFMON (3*32+11) /* Intel Architectural PerfMon */
#define X86_FEATURE_PEBS	(3*32+12) /* Precise-Event Based Sampling */
#define X86_FEATURE_BTS		(3*32+13) /* Branch Trace Store */
<<<<<<< HEAD
#define X86_FEATURE_SYSCALL32	(3*32+14) /* syscall in ia32 userspace */
#define X86_FEATURE_SYSENTER32	(3*32+15) /* sysenter in ia32 userspace */
#define X86_FEATURE_REP_GOOD	(3*32+16) /* rep microcode works well on this CPU */
#define X86_FEATURE_MFENCE_RDTSC (3*32+17) /* Mfence synchronizes RDTSC */
#define X86_FEATURE_LFENCE_RDTSC (3*32+18) /* Lfence synchronizes RDTSC */
#define X86_FEATURE_11AP	(3*32+19) /* Bad local APIC aka 11AP */
#define X86_FEATURE_NOPL	(3*32+20) /* The NOPL (0F 1F) instructions */
#define X86_FEATURE_XTOPOLOGY	(3*32+21) /* cpu topology enum extensions */
=======
#define X86_FEATURE_SYSCALL32	(3*32+14) /* "" syscall in ia32 userspace */
#define X86_FEATURE_SYSENTER32	(3*32+15) /* "" sysenter in ia32 userspace */
#define X86_FEATURE_REP_GOOD	(3*32+16) /* rep microcode works well */
#define X86_FEATURE_MFENCE_RDTSC (3*32+17) /* "" Mfence synchronizes RDTSC */
#define X86_FEATURE_LFENCE_RDTSC (3*32+18) /* "" Lfence synchronizes RDTSC */
#define X86_FEATURE_11AP	(3*32+19) /* "" Bad local APIC aka 11AP */
#define X86_FEATURE_NOPL	(3*32+20) /* The NOPL (0F 1F) instructions */
>>>>>>> af2e1f27

/* Intel-defined CPU features, CPUID level 0x00000001 (ecx), word 4 */
#define X86_FEATURE_XMM3	(4*32+ 0) /* "pni" SSE-3 */
#define X86_FEATURE_PCLMULQDQ	(4*32+ 1) /* PCLMULQDQ instruction */
#define X86_FEATURE_DTES64	(4*32+ 2) /* 64-bit Debug Store */
#define X86_FEATURE_MWAIT	(4*32+ 3) /* "monitor" Monitor/Mwait support */
#define X86_FEATURE_DSCPL	(4*32+ 4) /* "ds_cpl" CPL Qual. Debug Store */
#define X86_FEATURE_VMX		(4*32+ 5) /* Hardware virtualization */
#define X86_FEATURE_SMX		(4*32+ 6) /* Safer mode */
#define X86_FEATURE_EST		(4*32+ 7) /* Enhanced SpeedStep */
#define X86_FEATURE_TM2		(4*32+ 8) /* Thermal Monitor 2 */
#define X86_FEATURE_SSSE3	(4*32+ 9) /* Supplemental SSE-3 */
#define X86_FEATURE_CID		(4*32+10) /* Context ID */
#define X86_FEATURE_FMA		(4*32+12) /* Fused multiply-add */
#define X86_FEATURE_CX16	(4*32+13) /* CMPXCHG16B */
#define X86_FEATURE_XTPR	(4*32+14) /* Send Task Priority Messages */
#define X86_FEATURE_PDCM	(4*32+15) /* Performance Capabilities */
#define X86_FEATURE_DCA		(4*32+18) /* Direct Cache Access */
<<<<<<< HEAD
#define X86_FEATURE_XMM4_2	(4*32+20) /* Streaming SIMD Extensions-4.2 */
#define X86_FEATURE_X2APIC	(4*32+21) /* x2APIC */
=======
#define X86_FEATURE_XMM4_1	(4*32+19) /* "sse4_1" SSE-4.1 */
#define X86_FEATURE_XMM4_2	(4*32+20) /* "sse4_2" SSE-4.2 */
#define X86_FEATURE_X2APIC	(4*32+21) /* x2APIC */
#define X86_FEATURE_AES		(4*32+25) /* AES instructions */
#define X86_FEATURE_XSAVE	(4*32+26) /* XSAVE/XRSTOR/XSETBV/XGETBV */
#define X86_FEATURE_OSXSAVE	(4*32+27) /* "" XSAVE enabled in the OS */
#define X86_FEATURE_AVX		(4*32+28) /* Advanced Vector Extensions */
>>>>>>> af2e1f27

/* VIA/Cyrix/Centaur-defined CPU features, CPUID level 0xC0000001, word 5 */
#define X86_FEATURE_XSTORE	(5*32+ 2) /* "rng" RNG present (xstore) */
#define X86_FEATURE_XSTORE_EN	(5*32+ 3) /* "rng_en" RNG enabled */
#define X86_FEATURE_XCRYPT	(5*32+ 6) /* "ace" on-CPU crypto (xcrypt) */
#define X86_FEATURE_XCRYPT_EN	(5*32+ 7) /* "ace_en" on-CPU crypto enabled */
#define X86_FEATURE_ACE2	(5*32+ 8) /* Advanced Cryptography Engine v2 */
#define X86_FEATURE_ACE2_EN	(5*32+ 9) /* ACE v2 enabled */
#define X86_FEATURE_PHE		(5*32+10) /* PadLock Hash Engine */
#define X86_FEATURE_PHE_EN	(5*32+11) /* PHE enabled */
#define X86_FEATURE_PMM		(5*32+12) /* PadLock Montgomery Multiplier */
#define X86_FEATURE_PMM_EN	(5*32+13) /* PMM enabled */

/* More extended AMD flags: CPUID level 0x80000001, ecx, word 6 */
#define X86_FEATURE_LAHF_LM	(6*32+ 0) /* LAHF/SAHF in long mode */
#define X86_FEATURE_CMP_LEGACY	(6*32+ 1) /* If yes HyperThreading not valid */
#define X86_FEATURE_SVM		(6*32+ 2) /* Secure virtual machine */
#define X86_FEATURE_EXTAPIC	(6*32+ 3) /* Extended APIC space */
#define X86_FEATURE_CR8_LEGACY	(6*32+ 4) /* CR8 in 32-bit mode */
#define X86_FEATURE_ABM		(6*32+ 5) /* Advanced bit manipulation */
#define X86_FEATURE_SSE4A	(6*32+ 6) /* SSE-4A */
#define X86_FEATURE_MISALIGNSSE (6*32+ 7) /* Misaligned SSE mode */
#define X86_FEATURE_3DNOWPREFETCH (6*32+ 8) /* 3DNow prefetch instructions */
#define X86_FEATURE_OSVW	(6*32+ 9) /* OS Visible Workaround */
#define X86_FEATURE_IBS		(6*32+10) /* Instruction Based Sampling */
#define X86_FEATURE_SSE5	(6*32+11) /* SSE-5 */
#define X86_FEATURE_SKINIT	(6*32+12) /* SKINIT/STGI instructions */
#define X86_FEATURE_WDT		(6*32+13) /* Watchdog timer */

/*
 * Auxiliary flags: Linux defined - For features scattered in various
 * CPUID levels like 0x6, 0xA etc
 */
#define X86_FEATURE_IDA		(7*32+ 0) /* Intel Dynamic Acceleration */

#if defined(__KERNEL__) && !defined(__ASSEMBLY__)

#include <linux/bitops.h>

extern const char * const x86_cap_flags[NCAPINTS*32];
extern const char * const x86_power_flags[32];

#define test_cpu_cap(c, bit)						\
	 test_bit(bit, (unsigned long *)((c)->x86_capability))

#define cpu_has(c, bit)							\
	(__builtin_constant_p(bit) &&					\
	 ( (((bit)>>5)==0 && (1UL<<((bit)&31) & REQUIRED_MASK0)) ||	\
	   (((bit)>>5)==1 && (1UL<<((bit)&31) & REQUIRED_MASK1)) ||	\
	   (((bit)>>5)==2 && (1UL<<((bit)&31) & REQUIRED_MASK2)) ||	\
	   (((bit)>>5)==3 && (1UL<<((bit)&31) & REQUIRED_MASK3)) ||	\
	   (((bit)>>5)==4 && (1UL<<((bit)&31) & REQUIRED_MASK4)) ||	\
	   (((bit)>>5)==5 && (1UL<<((bit)&31) & REQUIRED_MASK5)) ||	\
	   (((bit)>>5)==6 && (1UL<<((bit)&31) & REQUIRED_MASK6)) ||	\
	   (((bit)>>5)==7 && (1UL<<((bit)&31) & REQUIRED_MASK7)) )	\
	  ? 1 :								\
	 test_cpu_cap(c, bit))

#define boot_cpu_has(bit)	cpu_has(&boot_cpu_data, bit)

#define set_cpu_cap(c, bit)	set_bit(bit, (unsigned long *)((c)->x86_capability))
#define clear_cpu_cap(c, bit)	clear_bit(bit, (unsigned long *)((c)->x86_capability))
#define setup_clear_cpu_cap(bit) do { \
	clear_cpu_cap(&boot_cpu_data, bit);	\
	set_bit(bit, (unsigned long *)cleared_cpu_caps); \
} while (0)
#define setup_force_cpu_cap(bit) do { \
	set_cpu_cap(&boot_cpu_data, bit);	\
	clear_bit(bit, (unsigned long *)cleared_cpu_caps);	\
} while (0)

#define cpu_has_fpu		boot_cpu_has(X86_FEATURE_FPU)
#define cpu_has_vme		boot_cpu_has(X86_FEATURE_VME)
#define cpu_has_de		boot_cpu_has(X86_FEATURE_DE)
#define cpu_has_pse		boot_cpu_has(X86_FEATURE_PSE)
#define cpu_has_tsc		boot_cpu_has(X86_FEATURE_TSC)
#define cpu_has_pae		boot_cpu_has(X86_FEATURE_PAE)
#define cpu_has_pge		boot_cpu_has(X86_FEATURE_PGE)
#define cpu_has_apic		boot_cpu_has(X86_FEATURE_APIC)
#define cpu_has_sep		boot_cpu_has(X86_FEATURE_SEP)
#define cpu_has_mtrr		boot_cpu_has(X86_FEATURE_MTRR)
#define cpu_has_mmx		boot_cpu_has(X86_FEATURE_MMX)
#define cpu_has_fxsr		boot_cpu_has(X86_FEATURE_FXSR)
#define cpu_has_xmm		boot_cpu_has(X86_FEATURE_XMM)
#define cpu_has_xmm2		boot_cpu_has(X86_FEATURE_XMM2)
#define cpu_has_xmm3		boot_cpu_has(X86_FEATURE_XMM3)
#define cpu_has_ht		boot_cpu_has(X86_FEATURE_HT)
#define cpu_has_mp		boot_cpu_has(X86_FEATURE_MP)
#define cpu_has_nx		boot_cpu_has(X86_FEATURE_NX)
#define cpu_has_k6_mtrr		boot_cpu_has(X86_FEATURE_K6_MTRR)
#define cpu_has_cyrix_arr	boot_cpu_has(X86_FEATURE_CYRIX_ARR)
#define cpu_has_centaur_mcr	boot_cpu_has(X86_FEATURE_CENTAUR_MCR)
#define cpu_has_xstore		boot_cpu_has(X86_FEATURE_XSTORE)
#define cpu_has_xstore_enabled	boot_cpu_has(X86_FEATURE_XSTORE_EN)
#define cpu_has_xcrypt		boot_cpu_has(X86_FEATURE_XCRYPT)
#define cpu_has_xcrypt_enabled	boot_cpu_has(X86_FEATURE_XCRYPT_EN)
#define cpu_has_ace2		boot_cpu_has(X86_FEATURE_ACE2)
#define cpu_has_ace2_enabled	boot_cpu_has(X86_FEATURE_ACE2_EN)
#define cpu_has_phe		boot_cpu_has(X86_FEATURE_PHE)
#define cpu_has_phe_enabled	boot_cpu_has(X86_FEATURE_PHE_EN)
#define cpu_has_pmm		boot_cpu_has(X86_FEATURE_PMM)
#define cpu_has_pmm_enabled	boot_cpu_has(X86_FEATURE_PMM_EN)
#define cpu_has_ds		boot_cpu_has(X86_FEATURE_DS)
#define cpu_has_pebs		boot_cpu_has(X86_FEATURE_PEBS)
#define cpu_has_clflush		boot_cpu_has(X86_FEATURE_CLFLSH)
#define cpu_has_bts		boot_cpu_has(X86_FEATURE_BTS)
#define cpu_has_gbpages		boot_cpu_has(X86_FEATURE_GBPAGES)
#define cpu_has_arch_perfmon	boot_cpu_has(X86_FEATURE_ARCH_PERFMON)
#define cpu_has_pat		boot_cpu_has(X86_FEATURE_PAT)
#define cpu_has_xmm4_1		boot_cpu_has(X86_FEATURE_XMM4_1)
#define cpu_has_xmm4_2		boot_cpu_has(X86_FEATURE_XMM4_2)
#define cpu_has_x2apic		boot_cpu_has(X86_FEATURE_X2APIC)
<<<<<<< HEAD
=======
#define cpu_has_xsave		boot_cpu_has(X86_FEATURE_XSAVE)
>>>>>>> af2e1f27

#if defined(CONFIG_X86_INVLPG) || defined(CONFIG_X86_64)
# define cpu_has_invlpg		1
#else
# define cpu_has_invlpg		(boot_cpu_data.x86 > 3)
#endif

#ifdef CONFIG_X86_64

#undef  cpu_has_vme
#define cpu_has_vme		0

#undef  cpu_has_pae
#define cpu_has_pae		___BUG___

#undef  cpu_has_mp
#define cpu_has_mp		1

#undef  cpu_has_k6_mtrr
#define cpu_has_k6_mtrr		0

#undef  cpu_has_cyrix_arr
#define cpu_has_cyrix_arr	0

#undef  cpu_has_centaur_mcr
#define cpu_has_centaur_mcr	0

#endif /* CONFIG_X86_64 */

#endif /* defined(__KERNEL__) && !defined(__ASSEMBLY__) */

#endif /* _ASM_X86_CPUFEATURE_H */<|MERGE_RESOLUTION|>--- conflicted
+++ resolved
@@ -82,16 +82,6 @@
 #define X86_FEATURE_ARCH_PERFMON (3*32+11) /* Intel Architectural PerfMon */
 #define X86_FEATURE_PEBS	(3*32+12) /* Precise-Event Based Sampling */
 #define X86_FEATURE_BTS		(3*32+13) /* Branch Trace Store */
-<<<<<<< HEAD
-#define X86_FEATURE_SYSCALL32	(3*32+14) /* syscall in ia32 userspace */
-#define X86_FEATURE_SYSENTER32	(3*32+15) /* sysenter in ia32 userspace */
-#define X86_FEATURE_REP_GOOD	(3*32+16) /* rep microcode works well on this CPU */
-#define X86_FEATURE_MFENCE_RDTSC (3*32+17) /* Mfence synchronizes RDTSC */
-#define X86_FEATURE_LFENCE_RDTSC (3*32+18) /* Lfence synchronizes RDTSC */
-#define X86_FEATURE_11AP	(3*32+19) /* Bad local APIC aka 11AP */
-#define X86_FEATURE_NOPL	(3*32+20) /* The NOPL (0F 1F) instructions */
-#define X86_FEATURE_XTOPOLOGY	(3*32+21) /* cpu topology enum extensions */
-=======
 #define X86_FEATURE_SYSCALL32	(3*32+14) /* "" syscall in ia32 userspace */
 #define X86_FEATURE_SYSENTER32	(3*32+15) /* "" sysenter in ia32 userspace */
 #define X86_FEATURE_REP_GOOD	(3*32+16) /* rep microcode works well */
@@ -99,7 +89,7 @@
 #define X86_FEATURE_LFENCE_RDTSC (3*32+18) /* "" Lfence synchronizes RDTSC */
 #define X86_FEATURE_11AP	(3*32+19) /* "" Bad local APIC aka 11AP */
 #define X86_FEATURE_NOPL	(3*32+20) /* The NOPL (0F 1F) instructions */
->>>>>>> af2e1f27
+#define X86_FEATURE_XTOPOLOGY	(3*32+21) /* cpu topology enum extensions */
 
 /* Intel-defined CPU features, CPUID level 0x00000001 (ecx), word 4 */
 #define X86_FEATURE_XMM3	(4*32+ 0) /* "pni" SSE-3 */
@@ -118,10 +108,6 @@
 #define X86_FEATURE_XTPR	(4*32+14) /* Send Task Priority Messages */
 #define X86_FEATURE_PDCM	(4*32+15) /* Performance Capabilities */
 #define X86_FEATURE_DCA		(4*32+18) /* Direct Cache Access */
-<<<<<<< HEAD
-#define X86_FEATURE_XMM4_2	(4*32+20) /* Streaming SIMD Extensions-4.2 */
-#define X86_FEATURE_X2APIC	(4*32+21) /* x2APIC */
-=======
 #define X86_FEATURE_XMM4_1	(4*32+19) /* "sse4_1" SSE-4.1 */
 #define X86_FEATURE_XMM4_2	(4*32+20) /* "sse4_2" SSE-4.2 */
 #define X86_FEATURE_X2APIC	(4*32+21) /* x2APIC */
@@ -129,7 +115,6 @@
 #define X86_FEATURE_XSAVE	(4*32+26) /* XSAVE/XRSTOR/XSETBV/XGETBV */
 #define X86_FEATURE_OSXSAVE	(4*32+27) /* "" XSAVE enabled in the OS */
 #define X86_FEATURE_AVX		(4*32+28) /* Advanced Vector Extensions */
->>>>>>> af2e1f27
 
 /* VIA/Cyrix/Centaur-defined CPU features, CPUID level 0xC0000001, word 5 */
 #define X86_FEATURE_XSTORE	(5*32+ 2) /* "rng" RNG present (xstore) */
@@ -242,10 +227,7 @@
 #define cpu_has_xmm4_1		boot_cpu_has(X86_FEATURE_XMM4_1)
 #define cpu_has_xmm4_2		boot_cpu_has(X86_FEATURE_XMM4_2)
 #define cpu_has_x2apic		boot_cpu_has(X86_FEATURE_X2APIC)
-<<<<<<< HEAD
-=======
 #define cpu_has_xsave		boot_cpu_has(X86_FEATURE_XSAVE)
->>>>>>> af2e1f27
 
 #if defined(CONFIG_X86_INVLPG) || defined(CONFIG_X86_64)
 # define cpu_has_invlpg		1
