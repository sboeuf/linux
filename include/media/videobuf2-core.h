--- conflicted
+++ resolved
@@ -287,13 +287,8 @@
  *			in \*num_buffers, the required number of planes per
  *			buffer in \*num_planes, the size of each plane should be
  *			set in the sizes[] array and optional per-plane
-<<<<<<< HEAD
- *			allocator specific context in the alloc_ctxs[] array.
- *			When called from VIDIOC_REQBUFS, \*num_planes == 0, the
-=======
  *			allocator specific device in the alloc_devs[] array.
  *			When called from VIDIOC_REQBUFS, *num_planes == 0, the
->>>>>>> 009a6208
  *			driver has to use the currently configured format to
  *			determine the plane sizes and \*num_buffers is the total
  *			number of buffers that are being allocated. When called
