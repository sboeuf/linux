/*
 *	Intel IO-APIC support for multi-Pentium hosts.
 *
 *	Copyright (C) 1997, 1998, 1999, 2000 Ingo Molnar, Hajnalka Szabo
 *
 *	Many thanks to Stig Venaas for trying out countless experimental
 *	patches and reporting/debugging problems patiently!
 *
 *	(c) 1999, Multiple IO-APIC support, developed by
 *	Ken-ichi Yaku <yaku@css1.kbnes.nec.co.jp> and
 *      Hidemi Kishimoto <kisimoto@css1.kbnes.nec.co.jp>,
 *	further tested and cleaned up by Zach Brown <zab@redhat.com>
 *	and Ingo Molnar <mingo@redhat.com>
 *
 *	Fixes
 *	Maciej W. Rozycki	:	Bits for genuine 82489DX APICs;
 *					thanks to Eric Gilmore
 *					and Rolf G. Tews
 *					for testing these extensively
 *	Paul Diefenbaugh	:	Added full ACPI support
 */

#include <linux/mm.h>
#include <linux/interrupt.h>
#include <linux/init.h>
#include <linux/delay.h>
#include <linux/sched.h>
#include <linux/pci.h>
#include <linux/mc146818rtc.h>
#include <linux/compiler.h>
#include <linux/acpi.h>
#include <linux/module.h>
#include <linux/sysdev.h>
#include <linux/msi.h>
#include <linux/htirq.h>
#include <linux/freezer.h>
#include <linux/kthread.h>
#include <linux/jiffies.h>	/* time_after() */
#ifdef CONFIG_ACPI
#include <acpi/acpi_bus.h>
#endif
#include <linux/bootmem.h>
#include <linux/dmar.h>
#include <linux/hpet.h>

#include <asm/idle.h>
#include <asm/io.h>
#include <asm/smp.h>
#include <asm/desc.h>
#include <asm/proto.h>
#include <asm/acpi.h>
#include <asm/dma.h>
#include <asm/timer.h>
#include <asm/i8259.h>
#include <asm/nmi.h>
#include <asm/msidef.h>
#include <asm/hypertransport.h>
#include <asm/setup.h>
#include <asm/irq_remapping.h>
#include <asm/hpet.h>
#include <asm/uv/uv_hub.h>
#include <asm/uv/uv_irq.h>

#include <mach_ipi.h>
#include <mach_apic.h>
#include <mach_apicdef.h>

#define __apicdebuginit(type) static type __init

/*
 *      Is the SiS APIC rmw bug present ?
 *      -1 = don't know, 0 = no, 1 = yes
 */
int sis_apic_bug = -1;

static DEFINE_SPINLOCK(ioapic_lock);
static DEFINE_SPINLOCK(vector_lock);

/*
 * # of IRQ routing registers
 */
int nr_ioapic_registers[MAX_IO_APICS];

/* I/O APIC entries */
struct mp_config_ioapic mp_ioapics[MAX_IO_APICS];
int nr_ioapics;

/* MP IRQ source entries */
struct mp_config_intsrc mp_irqs[MAX_IRQ_SOURCES];

/* # of MP IRQ source entries */
int mp_irq_entries;

#if defined (CONFIG_MCA) || defined (CONFIG_EISA)
int mp_bus_id_to_type[MAX_MP_BUSSES];
#endif

DECLARE_BITMAP(mp_bus_not_pci, MAX_MP_BUSSES);

int skip_ioapic_setup;

static int __init parse_noapic(char *str)
{
	/* disable IO-APIC */
	disable_ioapic_setup();
	return 0;
}
early_param("noapic", parse_noapic);

struct irq_pin_list;

/*
 * This is performance-critical, we want to do it O(1)
 *
 * the indexing order of this array favors 1:1 mappings
 * between pins and IRQs.
 */

struct irq_pin_list {
	int apic, pin;
	struct irq_pin_list *next;
};

static struct irq_pin_list *get_one_free_irq_2_pin(int cpu)
{
	struct irq_pin_list *pin;
	int node;

	node = cpu_to_node(cpu);

	pin = kzalloc_node(sizeof(*pin), GFP_ATOMIC, node);
	printk(KERN_DEBUG "  alloc irq_2_pin on cpu %d node %d\n", cpu, node);

	return pin;
}

struct irq_cfg {
	struct irq_pin_list *irq_2_pin;
	cpumask_var_t domain;
	cpumask_var_t old_domain;
	unsigned move_cleanup_count;
	u8 vector;
	u8 move_in_progress : 1;
#ifdef CONFIG_NUMA_MIGRATE_IRQ_DESC
	u8 move_desc_pending : 1;
#endif
};

/* irq_cfg is indexed by the sum of all RTEs in all I/O APICs. */
#ifdef CONFIG_SPARSE_IRQ
static struct irq_cfg irq_cfgx[] = {
#else
static struct irq_cfg irq_cfgx[NR_IRQS] = {
#endif
	[0]  = { .vector = IRQ0_VECTOR,  },
	[1]  = { .vector = IRQ1_VECTOR,  },
	[2]  = { .vector = IRQ2_VECTOR,  },
	[3]  = { .vector = IRQ3_VECTOR,  },
	[4]  = { .vector = IRQ4_VECTOR,  },
	[5]  = { .vector = IRQ5_VECTOR,  },
	[6]  = { .vector = IRQ6_VECTOR,  },
	[7]  = { .vector = IRQ7_VECTOR,  },
	[8]  = { .vector = IRQ8_VECTOR,  },
	[9]  = { .vector = IRQ9_VECTOR,  },
	[10] = { .vector = IRQ10_VECTOR, },
	[11] = { .vector = IRQ11_VECTOR, },
	[12] = { .vector = IRQ12_VECTOR, },
	[13] = { .vector = IRQ13_VECTOR, },
	[14] = { .vector = IRQ14_VECTOR, },
	[15] = { .vector = IRQ15_VECTOR, },
};

void __init arch_early_irq_init(void)
{
	struct irq_cfg *cfg;
	struct irq_desc *desc;
	int count;
	int i;

	cfg = irq_cfgx;
	count = ARRAY_SIZE(irq_cfgx);

	for (i = 0; i < count; i++) {
		desc = irq_to_desc(i);
		desc->chip_data = &cfg[i];
		alloc_bootmem_cpumask_var(&cfg[i].domain);
		alloc_bootmem_cpumask_var(&cfg[i].old_domain);
		if (i < NR_IRQS_LEGACY)
			cpumask_setall(cfg[i].domain);
	}
}

#ifdef CONFIG_SPARSE_IRQ
static struct irq_cfg *irq_cfg(unsigned int irq)
{
	struct irq_cfg *cfg = NULL;
	struct irq_desc *desc;

	desc = irq_to_desc(irq);
	if (desc)
		cfg = desc->chip_data;

	return cfg;
}

static struct irq_cfg *get_one_free_irq_cfg(int cpu)
{
	struct irq_cfg *cfg;
	int node;

	node = cpu_to_node(cpu);

	cfg = kzalloc_node(sizeof(*cfg), GFP_ATOMIC, node);
	if (cfg) {
		/* FIXME: needs alloc_cpumask_var_node() */
		if (!alloc_cpumask_var(&cfg->domain, GFP_ATOMIC)) {
			kfree(cfg);
			cfg = NULL;
		} else if (!alloc_cpumask_var(&cfg->old_domain, GFP_ATOMIC)) {
			free_cpumask_var(cfg->domain);
			kfree(cfg);
			cfg = NULL;
		} else {
			cpumask_clear(cfg->domain);
			cpumask_clear(cfg->old_domain);
		}
	}
	printk(KERN_DEBUG "  alloc irq_cfg on cpu %d node %d\n", cpu, node);

	return cfg;
}

void arch_init_chip_data(struct irq_desc *desc, int cpu)
{
	struct irq_cfg *cfg;

	cfg = desc->chip_data;
	if (!cfg) {
		desc->chip_data = get_one_free_irq_cfg(cpu);
		if (!desc->chip_data) {
			printk(KERN_ERR "can not alloc irq_cfg\n");
			BUG_ON(1);
		}
	}
}

#ifdef CONFIG_NUMA_MIGRATE_IRQ_DESC

static void
init_copy_irq_2_pin(struct irq_cfg *old_cfg, struct irq_cfg *cfg, int cpu)
{
	struct irq_pin_list *old_entry, *head, *tail, *entry;

	cfg->irq_2_pin = NULL;
	old_entry = old_cfg->irq_2_pin;
	if (!old_entry)
		return;

	entry = get_one_free_irq_2_pin(cpu);
	if (!entry)
		return;

	entry->apic	= old_entry->apic;
	entry->pin	= old_entry->pin;
	head		= entry;
	tail		= entry;
	old_entry	= old_entry->next;
	while (old_entry) {
		entry = get_one_free_irq_2_pin(cpu);
		if (!entry) {
			entry = head;
			while (entry) {
				head = entry->next;
				kfree(entry);
				entry = head;
			}
			/* still use the old one */
			return;
		}
		entry->apic	= old_entry->apic;
		entry->pin	= old_entry->pin;
		tail->next	= entry;
		tail		= entry;
		old_entry	= old_entry->next;
	}

	tail->next = NULL;
	cfg->irq_2_pin = head;
}

static void free_irq_2_pin(struct irq_cfg *old_cfg, struct irq_cfg *cfg)
{
	struct irq_pin_list *entry, *next;

	if (old_cfg->irq_2_pin == cfg->irq_2_pin)
		return;

	entry = old_cfg->irq_2_pin;

	while (entry) {
		next = entry->next;
		kfree(entry);
		entry = next;
	}
	old_cfg->irq_2_pin = NULL;
}

void arch_init_copy_chip_data(struct irq_desc *old_desc,
				 struct irq_desc *desc, int cpu)
{
	struct irq_cfg *cfg;
	struct irq_cfg *old_cfg;

	cfg = get_one_free_irq_cfg(cpu);

	if (!cfg)
		return;

	desc->chip_data = cfg;

	old_cfg = old_desc->chip_data;

	memcpy(cfg, old_cfg, sizeof(struct irq_cfg));

	init_copy_irq_2_pin(old_cfg, cfg, cpu);
}

static void free_irq_cfg(struct irq_cfg *old_cfg)
{
	kfree(old_cfg);
}

void arch_free_chip_data(struct irq_desc *old_desc, struct irq_desc *desc)
{
	struct irq_cfg *old_cfg, *cfg;

	old_cfg = old_desc->chip_data;
	cfg = desc->chip_data;

	if (old_cfg == cfg)
		return;

	if (old_cfg) {
		free_irq_2_pin(old_cfg, cfg);
		free_irq_cfg(old_cfg);
		old_desc->chip_data = NULL;
	}
}

static void set_extra_move_desc(struct irq_desc *desc, cpumask_t mask)
{
	struct irq_cfg *cfg = desc->chip_data;

	if (!cfg->move_in_progress) {
		/* it means that domain is not changed */
		if (!cpus_intersects(desc->affinity, mask))
			cfg->move_desc_pending = 1;
	}
}
#endif

#else
static struct irq_cfg *irq_cfg(unsigned int irq)
{
	return irq < nr_irqs ? irq_cfgx + irq : NULL;
}

#endif

<<<<<<< HEAD
static inline void
set_extra_move_desc(struct irq_desc *desc, const struct cpumask *mask)
=======
#ifndef CONFIG_NUMA_MIGRATE_IRQ_DESC
static inline void set_extra_move_desc(struct irq_desc *desc, cpumask_t mask)
>>>>>>> 17483a1f
{
}
#endif

struct io_apic {
	unsigned int index;
	unsigned int unused[3];
	unsigned int data;
};

static __attribute_const__ struct io_apic __iomem *io_apic_base(int idx)
{
	return (void __iomem *) __fix_to_virt(FIX_IO_APIC_BASE_0 + idx)
		+ (mp_ioapics[idx].mp_apicaddr & ~PAGE_MASK);
}

static inline unsigned int io_apic_read(unsigned int apic, unsigned int reg)
{
	struct io_apic __iomem *io_apic = io_apic_base(apic);
	writel(reg, &io_apic->index);
	return readl(&io_apic->data);
}

static inline void io_apic_write(unsigned int apic, unsigned int reg, unsigned int value)
{
	struct io_apic __iomem *io_apic = io_apic_base(apic);
	writel(reg, &io_apic->index);
	writel(value, &io_apic->data);
}

/*
 * Re-write a value: to be used for read-modify-write
 * cycles where the read already set up the index register.
 *
 * Older SiS APIC requires we rewrite the index register
 */
static inline void io_apic_modify(unsigned int apic, unsigned int reg, unsigned int value)
{
	struct io_apic __iomem *io_apic = io_apic_base(apic);

	if (sis_apic_bug)
		writel(reg, &io_apic->index);
	writel(value, &io_apic->data);
}

static bool io_apic_level_ack_pending(struct irq_cfg *cfg)
{
	struct irq_pin_list *entry;
	unsigned long flags;

	spin_lock_irqsave(&ioapic_lock, flags);
	entry = cfg->irq_2_pin;
	for (;;) {
		unsigned int reg;
		int pin;

		if (!entry)
			break;
		pin = entry->pin;
		reg = io_apic_read(entry->apic, 0x10 + pin*2);
		/* Is the remote IRR bit set? */
		if (reg & IO_APIC_REDIR_REMOTE_IRR) {
			spin_unlock_irqrestore(&ioapic_lock, flags);
			return true;
		}
		if (!entry->next)
			break;
		entry = entry->next;
	}
	spin_unlock_irqrestore(&ioapic_lock, flags);

	return false;
}

union entry_union {
	struct { u32 w1, w2; };
	struct IO_APIC_route_entry entry;
};

static struct IO_APIC_route_entry ioapic_read_entry(int apic, int pin)
{
	union entry_union eu;
	unsigned long flags;
	spin_lock_irqsave(&ioapic_lock, flags);
	eu.w1 = io_apic_read(apic, 0x10 + 2 * pin);
	eu.w2 = io_apic_read(apic, 0x11 + 2 * pin);
	spin_unlock_irqrestore(&ioapic_lock, flags);
	return eu.entry;
}

/*
 * When we write a new IO APIC routing entry, we need to write the high
 * word first! If the mask bit in the low word is clear, we will enable
 * the interrupt, and we need to make sure the entry is fully populated
 * before that happens.
 */
static void
__ioapic_write_entry(int apic, int pin, struct IO_APIC_route_entry e)
{
	union entry_union eu;
	eu.entry = e;
	io_apic_write(apic, 0x11 + 2*pin, eu.w2);
	io_apic_write(apic, 0x10 + 2*pin, eu.w1);
}

static void ioapic_write_entry(int apic, int pin, struct IO_APIC_route_entry e)
{
	unsigned long flags;
	spin_lock_irqsave(&ioapic_lock, flags);
	__ioapic_write_entry(apic, pin, e);
	spin_unlock_irqrestore(&ioapic_lock, flags);
}

/*
 * When we mask an IO APIC routing entry, we need to write the low
 * word first, in order to set the mask bit before we change the
 * high bits!
 */
static void ioapic_mask_entry(int apic, int pin)
{
	unsigned long flags;
	union entry_union eu = { .entry.mask = 1 };

	spin_lock_irqsave(&ioapic_lock, flags);
	io_apic_write(apic, 0x10 + 2*pin, eu.w1);
	io_apic_write(apic, 0x11 + 2*pin, eu.w2);
	spin_unlock_irqrestore(&ioapic_lock, flags);
}

#ifdef CONFIG_SMP
static void send_cleanup_vector(struct irq_cfg *cfg)
{
	cpumask_var_t cleanup_mask;

	if (unlikely(!alloc_cpumask_var(&cleanup_mask, GFP_ATOMIC))) {
		unsigned int i;
		cfg->move_cleanup_count = 0;
		for_each_cpu_and(i, cfg->old_domain, cpu_online_mask)
			cfg->move_cleanup_count++;
		for_each_cpu_and(i, cfg->old_domain, cpu_online_mask)
			send_IPI_mask(cpumask_of(i), IRQ_MOVE_CLEANUP_VECTOR);
	} else {
		cpumask_and(cleanup_mask, cfg->old_domain, cpu_online_mask);
		cfg->move_cleanup_count = cpumask_weight(cleanup_mask);
		send_IPI_mask(cleanup_mask, IRQ_MOVE_CLEANUP_VECTOR);
		free_cpumask_var(cleanup_mask);
	}
	cfg->move_in_progress = 0;
}

static void __target_IO_APIC_irq(unsigned int irq, unsigned int dest, struct irq_cfg *cfg)
{
	int apic, pin;
	struct irq_pin_list *entry;
	u8 vector = cfg->vector;

	entry = cfg->irq_2_pin;
	for (;;) {
		unsigned int reg;

		if (!entry)
			break;

		apic = entry->apic;
		pin = entry->pin;
#ifdef CONFIG_INTR_REMAP
		/*
		 * With interrupt-remapping, destination information comes
		 * from interrupt-remapping table entry.
		 */
		if (!irq_remapped(irq))
			io_apic_write(apic, 0x11 + pin*2, dest);
#else
		io_apic_write(apic, 0x11 + pin*2, dest);
#endif
		reg = io_apic_read(apic, 0x10 + pin*2);
		reg &= ~IO_APIC_REDIR_VECTOR_MASK;
		reg |= vector;
		io_apic_modify(apic, 0x10 + pin*2, reg);
		if (!entry->next)
			break;
		entry = entry->next;
	}
}

static int
assign_irq_vector(int irq, struct irq_cfg *cfg, const struct cpumask *mask);

/*
 * Either sets desc->affinity to a valid value, and returns cpu_mask_to_apicid
 * of that, or returns BAD_APICID and leaves desc->affinity untouched.
 */
static unsigned int
set_desc_affinity(struct irq_desc *desc, const struct cpumask *mask)
{
	struct irq_cfg *cfg;
	unsigned int irq;

	if (!cpumask_intersects(mask, cpu_online_mask))
		return BAD_APICID;

	irq = desc->irq;
	cfg = desc->chip_data;
	if (assign_irq_vector(irq, cfg, mask))
		return BAD_APICID;

	cpumask_and(&desc->affinity, cfg->domain, mask);
	set_extra_move_desc(desc, mask);
	return cpu_mask_to_apicid_and(&desc->affinity, cpu_online_mask);
}

static void
set_ioapic_affinity_irq_desc(struct irq_desc *desc, const struct cpumask *mask)
{
	struct irq_cfg *cfg;
	unsigned long flags;
	unsigned int dest;
	unsigned int irq;

	irq = desc->irq;
	cfg = desc->chip_data;

	spin_lock_irqsave(&ioapic_lock, flags);
	dest = set_desc_affinity(desc, mask);
	if (dest != BAD_APICID) {
		/* Only the high 8 bits are valid. */
		dest = SET_APIC_LOGICAL_ID(dest);
		__target_IO_APIC_irq(irq, dest, cfg);
	}
	spin_unlock_irqrestore(&ioapic_lock, flags);
}

static void
set_ioapic_affinity_irq(unsigned int irq, const struct cpumask *mask)
{
	struct irq_desc *desc;

	desc = irq_to_desc(irq);

	set_ioapic_affinity_irq_desc(desc, mask);
}
#endif /* CONFIG_SMP */

/*
 * The common case is 1:1 IRQ<->pin mappings. Sometimes there are
 * shared ISA-space IRQs, so we have to support them. We are super
 * fast in the common case, and fast for shared ISA-space IRQs.
 */
static void add_pin_to_irq_cpu(struct irq_cfg *cfg, int cpu, int apic, int pin)
{
	struct irq_pin_list *entry;

	entry = cfg->irq_2_pin;
	if (!entry) {
		entry = get_one_free_irq_2_pin(cpu);
		if (!entry) {
			printk(KERN_ERR "can not alloc irq_2_pin to add %d - %d\n",
					apic, pin);
			return;
		}
		cfg->irq_2_pin = entry;
		entry->apic = apic;
		entry->pin = pin;
		return;
	}

	while (entry->next) {
		/* not again, please */
		if (entry->apic == apic && entry->pin == pin)
			return;

		entry = entry->next;
	}

	entry->next = get_one_free_irq_2_pin(cpu);
	entry = entry->next;
	entry->apic = apic;
	entry->pin = pin;
}

/*
 * Reroute an IRQ to a different pin.
 */
static void __init replace_pin_at_irq_cpu(struct irq_cfg *cfg, int cpu,
				      int oldapic, int oldpin,
				      int newapic, int newpin)
{
	struct irq_pin_list *entry = cfg->irq_2_pin;
	int replaced = 0;

	while (entry) {
		if (entry->apic == oldapic && entry->pin == oldpin) {
			entry->apic = newapic;
			entry->pin = newpin;
			replaced = 1;
			/* every one is different, right? */
			break;
		}
		entry = entry->next;
	}

	/* why? call replace before add? */
	if (!replaced)
		add_pin_to_irq_cpu(cfg, cpu, newapic, newpin);
}

static inline void io_apic_modify_irq(struct irq_cfg *cfg,
				int mask_and, int mask_or,
				void (*final)(struct irq_pin_list *entry))
{
	int pin;
	struct irq_pin_list *entry;

	for (entry = cfg->irq_2_pin; entry != NULL; entry = entry->next) {
		unsigned int reg;
		pin = entry->pin;
		reg = io_apic_read(entry->apic, 0x10 + pin * 2);
		reg &= mask_and;
		reg |= mask_or;
		io_apic_modify(entry->apic, 0x10 + pin * 2, reg);
		if (final)
			final(entry);
	}
}

static void __unmask_IO_APIC_irq(struct irq_cfg *cfg)
{
	io_apic_modify_irq(cfg, ~IO_APIC_REDIR_MASKED, 0, NULL);
}

#ifdef CONFIG_X86_64
void io_apic_sync(struct irq_pin_list *entry)
{
	/*
	 * Synchronize the IO-APIC and the CPU by doing
	 * a dummy read from the IO-APIC
	 */
	struct io_apic __iomem *io_apic;
	io_apic = io_apic_base(entry->apic);
	readl(&io_apic->data);
}

static void __mask_IO_APIC_irq(struct irq_cfg *cfg)
{
	io_apic_modify_irq(cfg, ~0, IO_APIC_REDIR_MASKED, &io_apic_sync);
}
#else /* CONFIG_X86_32 */
static void __mask_IO_APIC_irq(struct irq_cfg *cfg)
{
	io_apic_modify_irq(cfg, ~0, IO_APIC_REDIR_MASKED, NULL);
}

static void __mask_and_edge_IO_APIC_irq(struct irq_cfg *cfg)
{
	io_apic_modify_irq(cfg, ~IO_APIC_REDIR_LEVEL_TRIGGER,
			IO_APIC_REDIR_MASKED, NULL);
}

static void __unmask_and_level_IO_APIC_irq(struct irq_cfg *cfg)
{
	io_apic_modify_irq(cfg, ~IO_APIC_REDIR_MASKED,
			IO_APIC_REDIR_LEVEL_TRIGGER, NULL);
}
#endif /* CONFIG_X86_32 */

static void mask_IO_APIC_irq_desc(struct irq_desc *desc)
{
	struct irq_cfg *cfg = desc->chip_data;
	unsigned long flags;

	BUG_ON(!cfg);

	spin_lock_irqsave(&ioapic_lock, flags);
	__mask_IO_APIC_irq(cfg);
	spin_unlock_irqrestore(&ioapic_lock, flags);
}

static void unmask_IO_APIC_irq_desc(struct irq_desc *desc)
{
	struct irq_cfg *cfg = desc->chip_data;
	unsigned long flags;

	spin_lock_irqsave(&ioapic_lock, flags);
	__unmask_IO_APIC_irq(cfg);
	spin_unlock_irqrestore(&ioapic_lock, flags);
}

static void mask_IO_APIC_irq(unsigned int irq)
{
	struct irq_desc *desc = irq_to_desc(irq);

	mask_IO_APIC_irq_desc(desc);
}
static void unmask_IO_APIC_irq(unsigned int irq)
{
	struct irq_desc *desc = irq_to_desc(irq);

	unmask_IO_APIC_irq_desc(desc);
}

static void clear_IO_APIC_pin(unsigned int apic, unsigned int pin)
{
	struct IO_APIC_route_entry entry;

	/* Check delivery_mode to be sure we're not clearing an SMI pin */
	entry = ioapic_read_entry(apic, pin);
	if (entry.delivery_mode == dest_SMI)
		return;
	/*
	 * Disable it in the IO-APIC irq-routing table:
	 */
	ioapic_mask_entry(apic, pin);
}

static void clear_IO_APIC (void)
{
	int apic, pin;

	for (apic = 0; apic < nr_ioapics; apic++)
		for (pin = 0; pin < nr_ioapic_registers[apic]; pin++)
			clear_IO_APIC_pin(apic, pin);
}

#if !defined(CONFIG_SMP) && defined(CONFIG_X86_32)
void send_IPI_self(int vector)
{
	unsigned int cfg;

	/*
	 * Wait for idle.
	 */
	apic_wait_icr_idle();
	cfg = APIC_DM_FIXED | APIC_DEST_SELF | vector | APIC_DEST_LOGICAL;
	/*
	 * Send the IPI. The write to APIC_ICR fires this off.
	 */
	apic_write(APIC_ICR, cfg);
}
#endif /* !CONFIG_SMP && CONFIG_X86_32*/

#ifdef CONFIG_X86_32
/*
 * support for broken MP BIOSs, enables hand-redirection of PIRQ0-7 to
 * specific CPU-side IRQs.
 */

#define MAX_PIRQS 8
static int pirq_entries [MAX_PIRQS];
static int pirqs_enabled;

static int __init ioapic_pirq_setup(char *str)
{
	int i, max;
	int ints[MAX_PIRQS+1];

	get_options(str, ARRAY_SIZE(ints), ints);

	for (i = 0; i < MAX_PIRQS; i++)
		pirq_entries[i] = -1;

	pirqs_enabled = 1;
	apic_printk(APIC_VERBOSE, KERN_INFO
			"PIRQ redirection, working around broken MP-BIOS.\n");
	max = MAX_PIRQS;
	if (ints[0] < MAX_PIRQS)
		max = ints[0];

	for (i = 0; i < max; i++) {
		apic_printk(APIC_VERBOSE, KERN_DEBUG
				"... PIRQ%d -> IRQ %d\n", i, ints[i+1]);
		/*
		 * PIRQs are mapped upside down, usually.
		 */
		pirq_entries[MAX_PIRQS-i-1] = ints[i+1];
	}
	return 1;
}

__setup("pirq=", ioapic_pirq_setup);
#endif /* CONFIG_X86_32 */

#ifdef CONFIG_INTR_REMAP
/* I/O APIC RTE contents at the OS boot up */
static struct IO_APIC_route_entry *early_ioapic_entries[MAX_IO_APICS];

/*
 * Saves and masks all the unmasked IO-APIC RTE's
 */
int save_mask_IO_APIC_setup(void)
{
	union IO_APIC_reg_01 reg_01;
	unsigned long flags;
	int apic, pin;

	/*
	 * The number of IO-APIC IRQ registers (== #pins):
	 */
	for (apic = 0; apic < nr_ioapics; apic++) {
		spin_lock_irqsave(&ioapic_lock, flags);
		reg_01.raw = io_apic_read(apic, 1);
		spin_unlock_irqrestore(&ioapic_lock, flags);
		nr_ioapic_registers[apic] = reg_01.bits.entries+1;
	}

	for (apic = 0; apic < nr_ioapics; apic++) {
		early_ioapic_entries[apic] =
			kzalloc(sizeof(struct IO_APIC_route_entry) *
				nr_ioapic_registers[apic], GFP_KERNEL);
		if (!early_ioapic_entries[apic])
			goto nomem;
	}

	for (apic = 0; apic < nr_ioapics; apic++)
		for (pin = 0; pin < nr_ioapic_registers[apic]; pin++) {
			struct IO_APIC_route_entry entry;

			entry = early_ioapic_entries[apic][pin] =
				ioapic_read_entry(apic, pin);
			if (!entry.mask) {
				entry.mask = 1;
				ioapic_write_entry(apic, pin, entry);
			}
		}

	return 0;

nomem:
	while (apic >= 0)
		kfree(early_ioapic_entries[apic--]);
	memset(early_ioapic_entries, 0,
		ARRAY_SIZE(early_ioapic_entries));

	return -ENOMEM;
}

void restore_IO_APIC_setup(void)
{
	int apic, pin;

	for (apic = 0; apic < nr_ioapics; apic++) {
		if (!early_ioapic_entries[apic])
			break;
		for (pin = 0; pin < nr_ioapic_registers[apic]; pin++)
			ioapic_write_entry(apic, pin,
					   early_ioapic_entries[apic][pin]);
		kfree(early_ioapic_entries[apic]);
		early_ioapic_entries[apic] = NULL;
	}
}

void reinit_intr_remapped_IO_APIC(int intr_remapping)
{
	/*
	 * for now plain restore of previous settings.
	 * TBD: In the case of OS enabling interrupt-remapping,
	 * IO-APIC RTE's need to be setup to point to interrupt-remapping
	 * table entries. for now, do a plain restore, and wait for
	 * the setup_IO_APIC_irqs() to do proper initialization.
	 */
	restore_IO_APIC_setup();
}
#endif

/*
 * Find the IRQ entry number of a certain pin.
 */
static int find_irq_entry(int apic, int pin, int type)
{
	int i;

	for (i = 0; i < mp_irq_entries; i++)
		if (mp_irqs[i].mp_irqtype == type &&
		    (mp_irqs[i].mp_dstapic == mp_ioapics[apic].mp_apicid ||
		     mp_irqs[i].mp_dstapic == MP_APIC_ALL) &&
		    mp_irqs[i].mp_dstirq == pin)
			return i;

	return -1;
}

/*
 * Find the pin to which IRQ[irq] (ISA) is connected
 */
static int __init find_isa_irq_pin(int irq, int type)
{
	int i;

	for (i = 0; i < mp_irq_entries; i++) {
		int lbus = mp_irqs[i].mp_srcbus;

		if (test_bit(lbus, mp_bus_not_pci) &&
		    (mp_irqs[i].mp_irqtype == type) &&
		    (mp_irqs[i].mp_srcbusirq == irq))

			return mp_irqs[i].mp_dstirq;
	}
	return -1;
}

static int __init find_isa_irq_apic(int irq, int type)
{
	int i;

	for (i = 0; i < mp_irq_entries; i++) {
		int lbus = mp_irqs[i].mp_srcbus;

		if (test_bit(lbus, mp_bus_not_pci) &&
		    (mp_irqs[i].mp_irqtype == type) &&
		    (mp_irqs[i].mp_srcbusirq == irq))
			break;
	}
	if (i < mp_irq_entries) {
		int apic;
		for(apic = 0; apic < nr_ioapics; apic++) {
			if (mp_ioapics[apic].mp_apicid == mp_irqs[i].mp_dstapic)
				return apic;
		}
	}

	return -1;
}

/*
 * Find a specific PCI IRQ entry.
 * Not an __init, possibly needed by modules
 */
static int pin_2_irq(int idx, int apic, int pin);

int IO_APIC_get_PCI_irq_vector(int bus, int slot, int pin)
{
	int apic, i, best_guess = -1;

	apic_printk(APIC_DEBUG, "querying PCI -> IRQ mapping bus:%d, slot:%d, pin:%d.\n",
		bus, slot, pin);
	if (test_bit(bus, mp_bus_not_pci)) {
		apic_printk(APIC_VERBOSE, "PCI BIOS passed nonexistent PCI bus %d!\n", bus);
		return -1;
	}
	for (i = 0; i < mp_irq_entries; i++) {
		int lbus = mp_irqs[i].mp_srcbus;

		for (apic = 0; apic < nr_ioapics; apic++)
			if (mp_ioapics[apic].mp_apicid == mp_irqs[i].mp_dstapic ||
			    mp_irqs[i].mp_dstapic == MP_APIC_ALL)
				break;

		if (!test_bit(lbus, mp_bus_not_pci) &&
		    !mp_irqs[i].mp_irqtype &&
		    (bus == lbus) &&
		    (slot == ((mp_irqs[i].mp_srcbusirq >> 2) & 0x1f))) {
			int irq = pin_2_irq(i,apic,mp_irqs[i].mp_dstirq);

			if (!(apic || IO_APIC_IRQ(irq)))
				continue;

			if (pin == (mp_irqs[i].mp_srcbusirq & 3))
				return irq;
			/*
			 * Use the first all-but-pin matching entry as a
			 * best-guess fuzzy result for broken mptables.
			 */
			if (best_guess < 0)
				best_guess = irq;
		}
	}
	return best_guess;
}

EXPORT_SYMBOL(IO_APIC_get_PCI_irq_vector);

#if defined(CONFIG_EISA) || defined(CONFIG_MCA)
/*
 * EISA Edge/Level control register, ELCR
 */
static int EISA_ELCR(unsigned int irq)
{
	if (irq < NR_IRQS_LEGACY) {
		unsigned int port = 0x4d0 + (irq >> 3);
		return (inb(port) >> (irq & 7)) & 1;
	}
	apic_printk(APIC_VERBOSE, KERN_INFO
			"Broken MPtable reports ISA irq %d\n", irq);
	return 0;
}

#endif

/* ISA interrupts are always polarity zero edge triggered,
 * when listed as conforming in the MP table. */

#define default_ISA_trigger(idx)	(0)
#define default_ISA_polarity(idx)	(0)

/* EISA interrupts are always polarity zero and can be edge or level
 * trigger depending on the ELCR value.  If an interrupt is listed as
 * EISA conforming in the MP table, that means its trigger type must
 * be read in from the ELCR */

#define default_EISA_trigger(idx)	(EISA_ELCR(mp_irqs[idx].mp_srcbusirq))
#define default_EISA_polarity(idx)	default_ISA_polarity(idx)

/* PCI interrupts are always polarity one level triggered,
 * when listed as conforming in the MP table. */

#define default_PCI_trigger(idx)	(1)
#define default_PCI_polarity(idx)	(1)

/* MCA interrupts are always polarity zero level triggered,
 * when listed as conforming in the MP table. */

#define default_MCA_trigger(idx)	(1)
#define default_MCA_polarity(idx)	default_ISA_polarity(idx)

static int MPBIOS_polarity(int idx)
{
	int bus = mp_irqs[idx].mp_srcbus;
	int polarity;

	/*
	 * Determine IRQ line polarity (high active or low active):
	 */
	switch (mp_irqs[idx].mp_irqflag & 3)
	{
		case 0: /* conforms, ie. bus-type dependent polarity */
			if (test_bit(bus, mp_bus_not_pci))
				polarity = default_ISA_polarity(idx);
			else
				polarity = default_PCI_polarity(idx);
			break;
		case 1: /* high active */
		{
			polarity = 0;
			break;
		}
		case 2: /* reserved */
		{
			printk(KERN_WARNING "broken BIOS!!\n");
			polarity = 1;
			break;
		}
		case 3: /* low active */
		{
			polarity = 1;
			break;
		}
		default: /* invalid */
		{
			printk(KERN_WARNING "broken BIOS!!\n");
			polarity = 1;
			break;
		}
	}
	return polarity;
}

static int MPBIOS_trigger(int idx)
{
	int bus = mp_irqs[idx].mp_srcbus;
	int trigger;

	/*
	 * Determine IRQ trigger mode (edge or level sensitive):
	 */
	switch ((mp_irqs[idx].mp_irqflag>>2) & 3)
	{
		case 0: /* conforms, ie. bus-type dependent */
			if (test_bit(bus, mp_bus_not_pci))
				trigger = default_ISA_trigger(idx);
			else
				trigger = default_PCI_trigger(idx);
#if defined(CONFIG_EISA) || defined(CONFIG_MCA)
			switch (mp_bus_id_to_type[bus]) {
				case MP_BUS_ISA: /* ISA pin */
				{
					/* set before the switch */
					break;
				}
				case MP_BUS_EISA: /* EISA pin */
				{
					trigger = default_EISA_trigger(idx);
					break;
				}
				case MP_BUS_PCI: /* PCI pin */
				{
					/* set before the switch */
					break;
				}
				case MP_BUS_MCA: /* MCA pin */
				{
					trigger = default_MCA_trigger(idx);
					break;
				}
				default:
				{
					printk(KERN_WARNING "broken BIOS!!\n");
					trigger = 1;
					break;
				}
			}
#endif
			break;
		case 1: /* edge */
		{
			trigger = 0;
			break;
		}
		case 2: /* reserved */
		{
			printk(KERN_WARNING "broken BIOS!!\n");
			trigger = 1;
			break;
		}
		case 3: /* level */
		{
			trigger = 1;
			break;
		}
		default: /* invalid */
		{
			printk(KERN_WARNING "broken BIOS!!\n");
			trigger = 0;
			break;
		}
	}
	return trigger;
}

static inline int irq_polarity(int idx)
{
	return MPBIOS_polarity(idx);
}

static inline int irq_trigger(int idx)
{
	return MPBIOS_trigger(idx);
}

int (*ioapic_renumber_irq)(int ioapic, int irq);
static int pin_2_irq(int idx, int apic, int pin)
{
	int irq, i;
	int bus = mp_irqs[idx].mp_srcbus;

	/*
	 * Debugging check, we are in big trouble if this message pops up!
	 */
	if (mp_irqs[idx].mp_dstirq != pin)
		printk(KERN_ERR "broken BIOS or MPTABLE parser, ayiee!!\n");

	if (test_bit(bus, mp_bus_not_pci)) {
		irq = mp_irqs[idx].mp_srcbusirq;
	} else {
		/*
		 * PCI IRQs are mapped in order
		 */
		i = irq = 0;
		while (i < apic)
			irq += nr_ioapic_registers[i++];
		irq += pin;
		/*
                 * For MPS mode, so far only needed by ES7000 platform
                 */
		if (ioapic_renumber_irq)
			irq = ioapic_renumber_irq(apic, irq);
	}

#ifdef CONFIG_X86_32
	/*
	 * PCI IRQ command line redirection. Yes, limits are hardcoded.
	 */
	if ((pin >= 16) && (pin <= 23)) {
		if (pirq_entries[pin-16] != -1) {
			if (!pirq_entries[pin-16]) {
				apic_printk(APIC_VERBOSE, KERN_DEBUG
						"disabling PIRQ%d\n", pin-16);
			} else {
				irq = pirq_entries[pin-16];
				apic_printk(APIC_VERBOSE, KERN_DEBUG
						"using PIRQ%d -> IRQ %d\n",
						pin-16, irq);
			}
		}
	}
#endif

	return irq;
}

void lock_vector_lock(void)
{
	/* Used to the online set of cpus does not change
	 * during assign_irq_vector.
	 */
	spin_lock(&vector_lock);
}

void unlock_vector_lock(void)
{
	spin_unlock(&vector_lock);
}

static int
__assign_irq_vector(int irq, struct irq_cfg *cfg, const struct cpumask *mask)
{
	/*
	 * NOTE! The local APIC isn't very good at handling
	 * multiple interrupts at the same interrupt level.
	 * As the interrupt level is determined by taking the
	 * vector number and shifting that right by 4, we
	 * want to spread these out a bit so that they don't
	 * all fall in the same interrupt level.
	 *
	 * Also, we've got to be careful not to trash gate
	 * 0x80, because int 0x80 is hm, kind of importantish. ;)
	 */
	static int current_vector = FIRST_DEVICE_VECTOR, current_offset = 0;
	unsigned int old_vector;
	int cpu, err;
	cpumask_var_t tmp_mask;

	if ((cfg->move_in_progress) || cfg->move_cleanup_count)
		return -EBUSY;

	if (!alloc_cpumask_var(&tmp_mask, GFP_ATOMIC))
		return -ENOMEM;

	old_vector = cfg->vector;
	if (old_vector) {
		cpumask_and(tmp_mask, mask, cpu_online_mask);
		cpumask_and(tmp_mask, cfg->domain, tmp_mask);
		if (!cpumask_empty(tmp_mask)) {
			free_cpumask_var(tmp_mask);
			return 0;
		}
	}

	/* Only try and allocate irqs on cpus that are present */
	err = -ENOSPC;
	for_each_cpu_and(cpu, mask, cpu_online_mask) {
		int new_cpu;
		int vector, offset;

		vector_allocation_domain(cpu, tmp_mask);

		vector = current_vector;
		offset = current_offset;
next:
		vector += 8;
		if (vector >= first_system_vector) {
			/* If out of vectors on large boxen, must share them. */
			offset = (offset + 1) % 8;
			vector = FIRST_DEVICE_VECTOR + offset;
		}
		if (unlikely(current_vector == vector))
			continue;
#ifdef CONFIG_X86_64
		if (vector == IA32_SYSCALL_VECTOR)
			goto next;
#else
		if (vector == SYSCALL_VECTOR)
			goto next;
#endif
		for_each_cpu_and(new_cpu, tmp_mask, cpu_online_mask)
			if (per_cpu(vector_irq, new_cpu)[vector] != -1)
				goto next;
		/* Found one! */
		current_vector = vector;
		current_offset = offset;
		if (old_vector) {
			cfg->move_in_progress = 1;
			cpumask_copy(cfg->old_domain, cfg->domain);
		}
		for_each_cpu_and(new_cpu, tmp_mask, cpu_online_mask)
			per_cpu(vector_irq, new_cpu)[vector] = irq;
		cfg->vector = vector;
		cpumask_copy(cfg->domain, tmp_mask);
		err = 0;
		break;
	}
	free_cpumask_var(tmp_mask);
	return err;
}

static int
assign_irq_vector(int irq, struct irq_cfg *cfg, const struct cpumask *mask)
{
	int err;
	unsigned long flags;

	spin_lock_irqsave(&vector_lock, flags);
	err = __assign_irq_vector(irq, cfg, mask);
	spin_unlock_irqrestore(&vector_lock, flags);
	return err;
}

static void __clear_irq_vector(int irq, struct irq_cfg *cfg)
{
	int cpu, vector;

	BUG_ON(!cfg->vector);

	vector = cfg->vector;
	for_each_cpu_and(cpu, cfg->domain, cpu_online_mask)
		per_cpu(vector_irq, cpu)[vector] = -1;

	cfg->vector = 0;
	cpumask_clear(cfg->domain);

	if (likely(!cfg->move_in_progress))
		return;
	for_each_cpu_and(cpu, cfg->old_domain, cpu_online_mask) {
		for (vector = FIRST_EXTERNAL_VECTOR; vector < NR_VECTORS;
								vector++) {
			if (per_cpu(vector_irq, cpu)[vector] != irq)
				continue;
			per_cpu(vector_irq, cpu)[vector] = -1;
			break;
		}
	}
	cfg->move_in_progress = 0;
}

void __setup_vector_irq(int cpu)
{
	/* Initialize vector_irq on a new cpu */
	/* This function must be called with vector_lock held */
	int irq, vector;
	struct irq_cfg *cfg;
	struct irq_desc *desc;

	/* Mark the inuse vectors */
	for_each_irq_desc(irq, desc) {
		if (!desc)
			continue;
		cfg = desc->chip_data;
		if (!cpumask_test_cpu(cpu, cfg->domain))
			continue;
		vector = cfg->vector;
		per_cpu(vector_irq, cpu)[vector] = irq;
	}
	/* Mark the free vectors */
	for (vector = 0; vector < NR_VECTORS; ++vector) {
		irq = per_cpu(vector_irq, cpu)[vector];
		if (irq < 0)
			continue;

		cfg = irq_cfg(irq);
		if (!cpumask_test_cpu(cpu, cfg->domain))
			per_cpu(vector_irq, cpu)[vector] = -1;
	}
}

static struct irq_chip ioapic_chip;
#ifdef CONFIG_INTR_REMAP
static struct irq_chip ir_ioapic_chip;
#endif

#define IOAPIC_AUTO     -1
#define IOAPIC_EDGE     0
#define IOAPIC_LEVEL    1

#ifdef CONFIG_X86_32
static inline int IO_APIC_irq_trigger(int irq)
{
	int apic, idx, pin;

	for (apic = 0; apic < nr_ioapics; apic++) {
		for (pin = 0; pin < nr_ioapic_registers[apic]; pin++) {
			idx = find_irq_entry(apic, pin, mp_INT);
			if ((idx != -1) && (irq == pin_2_irq(idx, apic, pin)))
				return irq_trigger(idx);
		}
	}
	/*
         * nonexistent IRQs are edge default
         */
	return 0;
}
#else
static inline int IO_APIC_irq_trigger(int irq)
{
	return 1;
}
#endif

static void ioapic_register_intr(int irq, struct irq_desc *desc, unsigned long trigger)
{

	if ((trigger == IOAPIC_AUTO && IO_APIC_irq_trigger(irq)) ||
	    trigger == IOAPIC_LEVEL)
		desc->status |= IRQ_LEVEL;
	else
		desc->status &= ~IRQ_LEVEL;

#ifdef CONFIG_INTR_REMAP
	if (irq_remapped(irq)) {
		desc->status |= IRQ_MOVE_PCNTXT;
		if (trigger)
			set_irq_chip_and_handler_name(irq, &ir_ioapic_chip,
						      handle_fasteoi_irq,
						     "fasteoi");
		else
			set_irq_chip_and_handler_name(irq, &ir_ioapic_chip,
						      handle_edge_irq, "edge");
		return;
	}
#endif
	if ((trigger == IOAPIC_AUTO && IO_APIC_irq_trigger(irq)) ||
	    trigger == IOAPIC_LEVEL)
		set_irq_chip_and_handler_name(irq, &ioapic_chip,
					      handle_fasteoi_irq,
					      "fasteoi");
	else
		set_irq_chip_and_handler_name(irq, &ioapic_chip,
					      handle_edge_irq, "edge");
}

static int setup_ioapic_entry(int apic, int irq,
			      struct IO_APIC_route_entry *entry,
			      unsigned int destination, int trigger,
			      int polarity, int vector)
{
	/*
	 * add it to the IO-APIC irq-routing table:
	 */
	memset(entry,0,sizeof(*entry));

#ifdef CONFIG_INTR_REMAP
	if (intr_remapping_enabled) {
		struct intel_iommu *iommu = map_ioapic_to_ir(apic);
		struct irte irte;
		struct IR_IO_APIC_route_entry *ir_entry =
			(struct IR_IO_APIC_route_entry *) entry;
		int index;

		if (!iommu)
			panic("No mapping iommu for ioapic %d\n", apic);

		index = alloc_irte(iommu, irq, 1);
		if (index < 0)
			panic("Failed to allocate IRTE for ioapic %d\n", apic);

		memset(&irte, 0, sizeof(irte));

		irte.present = 1;
		irte.dst_mode = INT_DEST_MODE;
		irte.trigger_mode = trigger;
		irte.dlvry_mode = INT_DELIVERY_MODE;
		irte.vector = vector;
		irte.dest_id = IRTE_DEST(destination);

		modify_irte(irq, &irte);

		ir_entry->index2 = (index >> 15) & 0x1;
		ir_entry->zero = 0;
		ir_entry->format = 1;
		ir_entry->index = (index & 0x7fff);
	} else
#endif
	{
		entry->delivery_mode = INT_DELIVERY_MODE;
		entry->dest_mode = INT_DEST_MODE;
		entry->dest = destination;
	}

	entry->mask = 0;				/* enable IRQ */
	entry->trigger = trigger;
	entry->polarity = polarity;
	entry->vector = vector;

	/* Mask level triggered irqs.
	 * Use IRQ_DELAYED_DISABLE for edge triggered irqs.
	 */
	if (trigger)
		entry->mask = 1;
	return 0;
}

static void setup_IO_APIC_irq(int apic, int pin, unsigned int irq, struct irq_desc *desc,
			      int trigger, int polarity)
{
	struct irq_cfg *cfg;
	struct IO_APIC_route_entry entry;
	unsigned int dest;

	if (!IO_APIC_IRQ(irq))
		return;

	cfg = desc->chip_data;

	if (assign_irq_vector(irq, cfg, TARGET_CPUS))
		return;

	dest = cpu_mask_to_apicid_and(cfg->domain, TARGET_CPUS);

	apic_printk(APIC_VERBOSE,KERN_DEBUG
		    "IOAPIC[%d]: Set routing entry (%d-%d -> 0x%x -> "
		    "IRQ %d Mode:%i Active:%i)\n",
		    apic, mp_ioapics[apic].mp_apicid, pin, cfg->vector,
		    irq, trigger, polarity);


	if (setup_ioapic_entry(mp_ioapics[apic].mp_apicid, irq, &entry,
			       dest, trigger, polarity, cfg->vector)) {
		printk("Failed to setup ioapic entry for ioapic  %d, pin %d\n",
		       mp_ioapics[apic].mp_apicid, pin);
		__clear_irq_vector(irq, cfg);
		return;
	}

	ioapic_register_intr(irq, desc, trigger);
	if (irq < NR_IRQS_LEGACY)
		disable_8259A_irq(irq);

	ioapic_write_entry(apic, pin, entry);
}

static void __init setup_IO_APIC_irqs(void)
{
	int apic, pin, idx, irq;
	int notcon = 0;
	struct irq_desc *desc;
	struct irq_cfg *cfg;
	int cpu = boot_cpu_id;

	apic_printk(APIC_VERBOSE, KERN_DEBUG "init IO_APIC IRQs\n");

	for (apic = 0; apic < nr_ioapics; apic++) {
		for (pin = 0; pin < nr_ioapic_registers[apic]; pin++) {

			idx = find_irq_entry(apic, pin, mp_INT);
			if (idx == -1) {
				if (!notcon) {
					notcon = 1;
					apic_printk(APIC_VERBOSE,
						KERN_DEBUG " %d-%d",
						mp_ioapics[apic].mp_apicid,
						pin);
				} else
					apic_printk(APIC_VERBOSE, " %d-%d",
						mp_ioapics[apic].mp_apicid,
						pin);
				continue;
			}
			if (notcon) {
				apic_printk(APIC_VERBOSE,
					" (apicid-pin) not connected\n");
				notcon = 0;
			}

			irq = pin_2_irq(idx, apic, pin);
#ifdef CONFIG_X86_32
			if (multi_timer_check(apic, irq))
				continue;
#endif
			desc = irq_to_desc_alloc_cpu(irq, cpu);
			if (!desc) {
				printk(KERN_INFO "can not get irq_desc for %d\n", irq);
				continue;
			}
			cfg = desc->chip_data;
			add_pin_to_irq_cpu(cfg, cpu, apic, pin);

			setup_IO_APIC_irq(apic, pin, irq, desc,
					irq_trigger(idx), irq_polarity(idx));
		}
	}

	if (notcon)
		apic_printk(APIC_VERBOSE,
			" (apicid-pin) not connected\n");
}

/*
 * Set up the timer pin, possibly with the 8259A-master behind.
 */
static void __init setup_timer_IRQ0_pin(unsigned int apic, unsigned int pin,
					int vector)
{
	struct IO_APIC_route_entry entry;

#ifdef CONFIG_INTR_REMAP
	if (intr_remapping_enabled)
		return;
#endif

	memset(&entry, 0, sizeof(entry));

	/*
	 * We use logical delivery to get the timer IRQ
	 * to the first CPU.
	 */
	entry.dest_mode = INT_DEST_MODE;
	entry.mask = 1;					/* mask IRQ now */
	entry.dest = cpu_mask_to_apicid(TARGET_CPUS);
	entry.delivery_mode = INT_DELIVERY_MODE;
	entry.polarity = 0;
	entry.trigger = 0;
	entry.vector = vector;

	/*
	 * The timer IRQ doesn't have to know that behind the
	 * scene we may have a 8259A-master in AEOI mode ...
	 */
	set_irq_chip_and_handler_name(0, &ioapic_chip, handle_edge_irq, "edge");

	/*
	 * Add it to the IO-APIC irq-routing table:
	 */
	ioapic_write_entry(apic, pin, entry);
}


__apicdebuginit(void) print_IO_APIC(void)
{
	int apic, i;
	union IO_APIC_reg_00 reg_00;
	union IO_APIC_reg_01 reg_01;
	union IO_APIC_reg_02 reg_02;
	union IO_APIC_reg_03 reg_03;
	unsigned long flags;
	struct irq_cfg *cfg;
	struct irq_desc *desc;
	unsigned int irq;

	if (apic_verbosity == APIC_QUIET)
		return;

	printk(KERN_DEBUG "number of MP IRQ sources: %d.\n", mp_irq_entries);
	for (i = 0; i < nr_ioapics; i++)
		printk(KERN_DEBUG "number of IO-APIC #%d registers: %d.\n",
		       mp_ioapics[i].mp_apicid, nr_ioapic_registers[i]);

	/*
	 * We are a bit conservative about what we expect.  We have to
	 * know about every hardware change ASAP.
	 */
	printk(KERN_INFO "testing the IO APIC.......................\n");

	for (apic = 0; apic < nr_ioapics; apic++) {

	spin_lock_irqsave(&ioapic_lock, flags);
	reg_00.raw = io_apic_read(apic, 0);
	reg_01.raw = io_apic_read(apic, 1);
	if (reg_01.bits.version >= 0x10)
		reg_02.raw = io_apic_read(apic, 2);
	if (reg_01.bits.version >= 0x20)
		reg_03.raw = io_apic_read(apic, 3);
	spin_unlock_irqrestore(&ioapic_lock, flags);

	printk("\n");
	printk(KERN_DEBUG "IO APIC #%d......\n", mp_ioapics[apic].mp_apicid);
	printk(KERN_DEBUG ".... register #00: %08X\n", reg_00.raw);
	printk(KERN_DEBUG ".......    : physical APIC id: %02X\n", reg_00.bits.ID);
	printk(KERN_DEBUG ".......    : Delivery Type: %X\n", reg_00.bits.delivery_type);
	printk(KERN_DEBUG ".......    : LTS          : %X\n", reg_00.bits.LTS);

	printk(KERN_DEBUG ".... register #01: %08X\n", *(int *)&reg_01);
	printk(KERN_DEBUG ".......     : max redirection entries: %04X\n", reg_01.bits.entries);

	printk(KERN_DEBUG ".......     : PRQ implemented: %X\n", reg_01.bits.PRQ);
	printk(KERN_DEBUG ".......     : IO APIC version: %04X\n", reg_01.bits.version);

	/*
	 * Some Intel chipsets with IO APIC VERSION of 0x1? don't have reg_02,
	 * but the value of reg_02 is read as the previous read register
	 * value, so ignore it if reg_02 == reg_01.
	 */
	if (reg_01.bits.version >= 0x10 && reg_02.raw != reg_01.raw) {
		printk(KERN_DEBUG ".... register #02: %08X\n", reg_02.raw);
		printk(KERN_DEBUG ".......     : arbitration: %02X\n", reg_02.bits.arbitration);
	}

	/*
	 * Some Intel chipsets with IO APIC VERSION of 0x2? don't have reg_02
	 * or reg_03, but the value of reg_0[23] is read as the previous read
	 * register value, so ignore it if reg_03 == reg_0[12].
	 */
	if (reg_01.bits.version >= 0x20 && reg_03.raw != reg_02.raw &&
	    reg_03.raw != reg_01.raw) {
		printk(KERN_DEBUG ".... register #03: %08X\n", reg_03.raw);
		printk(KERN_DEBUG ".......     : Boot DT    : %X\n", reg_03.bits.boot_DT);
	}

	printk(KERN_DEBUG ".... IRQ redirection table:\n");

	printk(KERN_DEBUG " NR Dst Mask Trig IRR Pol"
			  " Stat Dmod Deli Vect:   \n");

	for (i = 0; i <= reg_01.bits.entries; i++) {
		struct IO_APIC_route_entry entry;

		entry = ioapic_read_entry(apic, i);

		printk(KERN_DEBUG " %02x %03X ",
			i,
			entry.dest
		);

		printk("%1d    %1d    %1d   %1d   %1d    %1d    %1d    %02X\n",
			entry.mask,
			entry.trigger,
			entry.irr,
			entry.polarity,
			entry.delivery_status,
			entry.dest_mode,
			entry.delivery_mode,
			entry.vector
		);
	}
	}
	printk(KERN_DEBUG "IRQ to pin mappings:\n");
	for_each_irq_desc(irq, desc) {
		struct irq_pin_list *entry;

		if (!desc)
			continue;
		cfg = desc->chip_data;
		entry = cfg->irq_2_pin;
		if (!entry)
			continue;
		printk(KERN_DEBUG "IRQ%d ", irq);
		for (;;) {
			printk("-> %d:%d", entry->apic, entry->pin);
			if (!entry->next)
				break;
			entry = entry->next;
		}
		printk("\n");
	}

	printk(KERN_INFO ".................................... done.\n");

	return;
}

__apicdebuginit(void) print_APIC_bitfield(int base)
{
	unsigned int v;
	int i, j;

	if (apic_verbosity == APIC_QUIET)
		return;

	printk(KERN_DEBUG "0123456789abcdef0123456789abcdef\n" KERN_DEBUG);
	for (i = 0; i < 8; i++) {
		v = apic_read(base + i*0x10);
		for (j = 0; j < 32; j++) {
			if (v & (1<<j))
				printk("1");
			else
				printk("0");
		}
		printk("\n");
	}
}

__apicdebuginit(void) print_local_APIC(void *dummy)
{
	unsigned int v, ver, maxlvt;
	u64 icr;

	if (apic_verbosity == APIC_QUIET)
		return;

	printk("\n" KERN_DEBUG "printing local APIC contents on CPU#%d/%d:\n",
		smp_processor_id(), hard_smp_processor_id());
	v = apic_read(APIC_ID);
	printk(KERN_INFO "... APIC ID:      %08x (%01x)\n", v, read_apic_id());
	v = apic_read(APIC_LVR);
	printk(KERN_INFO "... APIC VERSION: %08x\n", v);
	ver = GET_APIC_VERSION(v);
	maxlvt = lapic_get_maxlvt();

	v = apic_read(APIC_TASKPRI);
	printk(KERN_DEBUG "... APIC TASKPRI: %08x (%02x)\n", v, v & APIC_TPRI_MASK);

	if (APIC_INTEGRATED(ver)) {                     /* !82489DX */
		if (!APIC_XAPIC(ver)) {
			v = apic_read(APIC_ARBPRI);
			printk(KERN_DEBUG "... APIC ARBPRI: %08x (%02x)\n", v,
			       v & APIC_ARBPRI_MASK);
		}
		v = apic_read(APIC_PROCPRI);
		printk(KERN_DEBUG "... APIC PROCPRI: %08x\n", v);
	}

	/*
	 * Remote read supported only in the 82489DX and local APIC for
	 * Pentium processors.
	 */
	if (!APIC_INTEGRATED(ver) || maxlvt == 3) {
		v = apic_read(APIC_RRR);
		printk(KERN_DEBUG "... APIC RRR: %08x\n", v);
	}

	v = apic_read(APIC_LDR);
	printk(KERN_DEBUG "... APIC LDR: %08x\n", v);
	if (!x2apic_enabled()) {
		v = apic_read(APIC_DFR);
		printk(KERN_DEBUG "... APIC DFR: %08x\n", v);
	}
	v = apic_read(APIC_SPIV);
	printk(KERN_DEBUG "... APIC SPIV: %08x\n", v);

	printk(KERN_DEBUG "... APIC ISR field:\n");
	print_APIC_bitfield(APIC_ISR);
	printk(KERN_DEBUG "... APIC TMR field:\n");
	print_APIC_bitfield(APIC_TMR);
	printk(KERN_DEBUG "... APIC IRR field:\n");
	print_APIC_bitfield(APIC_IRR);

	if (APIC_INTEGRATED(ver)) {             /* !82489DX */
		if (maxlvt > 3)         /* Due to the Pentium erratum 3AP. */
			apic_write(APIC_ESR, 0);

		v = apic_read(APIC_ESR);
		printk(KERN_DEBUG "... APIC ESR: %08x\n", v);
	}

	icr = apic_icr_read();
	printk(KERN_DEBUG "... APIC ICR: %08x\n", (u32)icr);
	printk(KERN_DEBUG "... APIC ICR2: %08x\n", (u32)(icr >> 32));

	v = apic_read(APIC_LVTT);
	printk(KERN_DEBUG "... APIC LVTT: %08x\n", v);

	if (maxlvt > 3) {                       /* PC is LVT#4. */
		v = apic_read(APIC_LVTPC);
		printk(KERN_DEBUG "... APIC LVTPC: %08x\n", v);
	}
	v = apic_read(APIC_LVT0);
	printk(KERN_DEBUG "... APIC LVT0: %08x\n", v);
	v = apic_read(APIC_LVT1);
	printk(KERN_DEBUG "... APIC LVT1: %08x\n", v);

	if (maxlvt > 2) {			/* ERR is LVT#3. */
		v = apic_read(APIC_LVTERR);
		printk(KERN_DEBUG "... APIC LVTERR: %08x\n", v);
	}

	v = apic_read(APIC_TMICT);
	printk(KERN_DEBUG "... APIC TMICT: %08x\n", v);
	v = apic_read(APIC_TMCCT);
	printk(KERN_DEBUG "... APIC TMCCT: %08x\n", v);
	v = apic_read(APIC_TDCR);
	printk(KERN_DEBUG "... APIC TDCR: %08x\n", v);
	printk("\n");
}

__apicdebuginit(void) print_all_local_APICs(void)
{
	int cpu;

	preempt_disable();
	for_each_online_cpu(cpu)
		smp_call_function_single(cpu, print_local_APIC, NULL, 1);
	preempt_enable();
}

__apicdebuginit(void) print_PIC(void)
{
	unsigned int v;
	unsigned long flags;

	if (apic_verbosity == APIC_QUIET)
		return;

	printk(KERN_DEBUG "\nprinting PIC contents\n");

	spin_lock_irqsave(&i8259A_lock, flags);

	v = inb(0xa1) << 8 | inb(0x21);
	printk(KERN_DEBUG "... PIC  IMR: %04x\n", v);

	v = inb(0xa0) << 8 | inb(0x20);
	printk(KERN_DEBUG "... PIC  IRR: %04x\n", v);

	outb(0x0b,0xa0);
	outb(0x0b,0x20);
	v = inb(0xa0) << 8 | inb(0x20);
	outb(0x0a,0xa0);
	outb(0x0a,0x20);

	spin_unlock_irqrestore(&i8259A_lock, flags);

	printk(KERN_DEBUG "... PIC  ISR: %04x\n", v);

	v = inb(0x4d1) << 8 | inb(0x4d0);
	printk(KERN_DEBUG "... PIC ELCR: %04x\n", v);
}

__apicdebuginit(int) print_all_ICs(void)
{
	print_PIC();
	print_all_local_APICs();
	print_IO_APIC();

	return 0;
}

fs_initcall(print_all_ICs);


/* Where if anywhere is the i8259 connect in external int mode */
static struct { int pin, apic; } ioapic_i8259 = { -1, -1 };

void __init enable_IO_APIC(void)
{
	union IO_APIC_reg_01 reg_01;
	int i8259_apic, i8259_pin;
	int apic;
	unsigned long flags;

#ifdef CONFIG_X86_32
	int i;
	if (!pirqs_enabled)
		for (i = 0; i < MAX_PIRQS; i++)
			pirq_entries[i] = -1;
#endif

	/*
	 * The number of IO-APIC IRQ registers (== #pins):
	 */
	for (apic = 0; apic < nr_ioapics; apic++) {
		spin_lock_irqsave(&ioapic_lock, flags);
		reg_01.raw = io_apic_read(apic, 1);
		spin_unlock_irqrestore(&ioapic_lock, flags);
		nr_ioapic_registers[apic] = reg_01.bits.entries+1;
	}
	for(apic = 0; apic < nr_ioapics; apic++) {
		int pin;
		/* See if any of the pins is in ExtINT mode */
		for (pin = 0; pin < nr_ioapic_registers[apic]; pin++) {
			struct IO_APIC_route_entry entry;
			entry = ioapic_read_entry(apic, pin);

			/* If the interrupt line is enabled and in ExtInt mode
			 * I have found the pin where the i8259 is connected.
			 */
			if ((entry.mask == 0) && (entry.delivery_mode == dest_ExtINT)) {
				ioapic_i8259.apic = apic;
				ioapic_i8259.pin  = pin;
				goto found_i8259;
			}
		}
	}
 found_i8259:
	/* Look to see what if the MP table has reported the ExtINT */
	/* If we could not find the appropriate pin by looking at the ioapic
	 * the i8259 probably is not connected the ioapic but give the
	 * mptable a chance anyway.
	 */
	i8259_pin  = find_isa_irq_pin(0, mp_ExtINT);
	i8259_apic = find_isa_irq_apic(0, mp_ExtINT);
	/* Trust the MP table if nothing is setup in the hardware */
	if ((ioapic_i8259.pin == -1) && (i8259_pin >= 0)) {
		printk(KERN_WARNING "ExtINT not setup in hardware but reported by MP table\n");
		ioapic_i8259.pin  = i8259_pin;
		ioapic_i8259.apic = i8259_apic;
	}
	/* Complain if the MP table and the hardware disagree */
	if (((ioapic_i8259.apic != i8259_apic) || (ioapic_i8259.pin != i8259_pin)) &&
		(i8259_pin >= 0) && (ioapic_i8259.pin >= 0))
	{
		printk(KERN_WARNING "ExtINT in hardware and MP table differ\n");
	}

	/*
	 * Do not trust the IO-APIC being empty at bootup
	 */
	clear_IO_APIC();
}

/*
 * Not an __init, needed by the reboot code
 */
void disable_IO_APIC(void)
{
	/*
	 * Clear the IO-APIC before rebooting:
	 */
	clear_IO_APIC();

	/*
	 * If the i8259 is routed through an IOAPIC
	 * Put that IOAPIC in virtual wire mode
	 * so legacy interrupts can be delivered.
	 */
	if (ioapic_i8259.pin != -1) {
		struct IO_APIC_route_entry entry;

		memset(&entry, 0, sizeof(entry));
		entry.mask            = 0; /* Enabled */
		entry.trigger         = 0; /* Edge */
		entry.irr             = 0;
		entry.polarity        = 0; /* High */
		entry.delivery_status = 0;
		entry.dest_mode       = 0; /* Physical */
		entry.delivery_mode   = dest_ExtINT; /* ExtInt */
		entry.vector          = 0;
		entry.dest            = read_apic_id();

		/*
		 * Add it to the IO-APIC irq-routing table:
		 */
		ioapic_write_entry(ioapic_i8259.apic, ioapic_i8259.pin, entry);
	}

	disconnect_bsp_APIC(ioapic_i8259.pin != -1);
}

#ifdef CONFIG_X86_32
/*
 * function to set the IO-APIC physical IDs based on the
 * values stored in the MPC table.
 *
 * by Matt Domsch <Matt_Domsch@dell.com>  Tue Dec 21 12:25:05 CST 1999
 */

static void __init setup_ioapic_ids_from_mpc(void)
{
	union IO_APIC_reg_00 reg_00;
	physid_mask_t phys_id_present_map;
	int apic;
	int i;
	unsigned char old_id;
	unsigned long flags;

	if (x86_quirks->setup_ioapic_ids && x86_quirks->setup_ioapic_ids())
		return;

	/*
	 * Don't check I/O APIC IDs for xAPIC systems.  They have
	 * no meaning without the serial APIC bus.
	 */
	if (!(boot_cpu_data.x86_vendor == X86_VENDOR_INTEL)
		|| APIC_XAPIC(apic_version[boot_cpu_physical_apicid]))
		return;
	/*
	 * This is broken; anything with a real cpu count has to
	 * circumvent this idiocy regardless.
	 */
	phys_id_present_map = ioapic_phys_id_map(phys_cpu_present_map);

	/*
	 * Set the IOAPIC ID to the value stored in the MPC table.
	 */
	for (apic = 0; apic < nr_ioapics; apic++) {

		/* Read the register 0 value */
		spin_lock_irqsave(&ioapic_lock, flags);
		reg_00.raw = io_apic_read(apic, 0);
		spin_unlock_irqrestore(&ioapic_lock, flags);

		old_id = mp_ioapics[apic].mp_apicid;

		if (mp_ioapics[apic].mp_apicid >= get_physical_broadcast()) {
			printk(KERN_ERR "BIOS bug, IO-APIC#%d ID is %d in the MPC table!...\n",
				apic, mp_ioapics[apic].mp_apicid);
			printk(KERN_ERR "... fixing up to %d. (tell your hw vendor)\n",
				reg_00.bits.ID);
			mp_ioapics[apic].mp_apicid = reg_00.bits.ID;
		}

		/*
		 * Sanity check, is the ID really free? Every APIC in a
		 * system must have a unique ID or we get lots of nice
		 * 'stuck on smp_invalidate_needed IPI wait' messages.
		 */
		if (check_apicid_used(phys_id_present_map,
					mp_ioapics[apic].mp_apicid)) {
			printk(KERN_ERR "BIOS bug, IO-APIC#%d ID %d is already used!...\n",
				apic, mp_ioapics[apic].mp_apicid);
			for (i = 0; i < get_physical_broadcast(); i++)
				if (!physid_isset(i, phys_id_present_map))
					break;
			if (i >= get_physical_broadcast())
				panic("Max APIC ID exceeded!\n");
			printk(KERN_ERR "... fixing up to %d. (tell your hw vendor)\n",
				i);
			physid_set(i, phys_id_present_map);
			mp_ioapics[apic].mp_apicid = i;
		} else {
			physid_mask_t tmp;
			tmp = apicid_to_cpu_present(mp_ioapics[apic].mp_apicid);
			apic_printk(APIC_VERBOSE, "Setting %d in the "
					"phys_id_present_map\n",
					mp_ioapics[apic].mp_apicid);
			physids_or(phys_id_present_map, phys_id_present_map, tmp);
		}


		/*
		 * We need to adjust the IRQ routing table
		 * if the ID changed.
		 */
		if (old_id != mp_ioapics[apic].mp_apicid)
			for (i = 0; i < mp_irq_entries; i++)
				if (mp_irqs[i].mp_dstapic == old_id)
					mp_irqs[i].mp_dstapic
						= mp_ioapics[apic].mp_apicid;

		/*
		 * Read the right value from the MPC table and
		 * write it into the ID register.
		 */
		apic_printk(APIC_VERBOSE, KERN_INFO
			"...changing IO-APIC physical APIC ID to %d ...",
			mp_ioapics[apic].mp_apicid);

		reg_00.bits.ID = mp_ioapics[apic].mp_apicid;
		spin_lock_irqsave(&ioapic_lock, flags);
		io_apic_write(apic, 0, reg_00.raw);
		spin_unlock_irqrestore(&ioapic_lock, flags);

		/*
		 * Sanity check
		 */
		spin_lock_irqsave(&ioapic_lock, flags);
		reg_00.raw = io_apic_read(apic, 0);
		spin_unlock_irqrestore(&ioapic_lock, flags);
		if (reg_00.bits.ID != mp_ioapics[apic].mp_apicid)
			printk("could not set ID!\n");
		else
			apic_printk(APIC_VERBOSE, " ok.\n");
	}
}
#endif

int no_timer_check __initdata;

static int __init notimercheck(char *s)
{
	no_timer_check = 1;
	return 1;
}
__setup("no_timer_check", notimercheck);

/*
 * There is a nasty bug in some older SMP boards, their mptable lies
 * about the timer IRQ. We do the following to work around the situation:
 *
 *	- timer IRQ defaults to IO-APIC IRQ
 *	- if this function detects that timer IRQs are defunct, then we fall
 *	  back to ISA timer IRQs
 */
static int __init timer_irq_works(void)
{
	unsigned long t1 = jiffies;
	unsigned long flags;

	if (no_timer_check)
		return 1;

	local_save_flags(flags);
	local_irq_enable();
	/* Let ten ticks pass... */
	mdelay((10 * 1000) / HZ);
	local_irq_restore(flags);

	/*
	 * Expect a few ticks at least, to be sure some possible
	 * glue logic does not lock up after one or two first
	 * ticks in a non-ExtINT mode.  Also the local APIC
	 * might have cached one ExtINT interrupt.  Finally, at
	 * least one tick may be lost due to delays.
	 */

	/* jiffies wrap? */
	if (time_after(jiffies, t1 + 4))
		return 1;
	return 0;
}

/*
 * In the SMP+IOAPIC case it might happen that there are an unspecified
 * number of pending IRQ events unhandled. These cases are very rare,
 * so we 'resend' these IRQs via IPIs, to the same CPU. It's much
 * better to do it this way as thus we do not have to be aware of
 * 'pending' interrupts in the IRQ path, except at this point.
 */
/*
 * Edge triggered needs to resend any interrupt
 * that was delayed but this is now handled in the device
 * independent code.
 */

/*
 * Starting up a edge-triggered IO-APIC interrupt is
 * nasty - we need to make sure that we get the edge.
 * If it is already asserted for some reason, we need
 * return 1 to indicate that is was pending.
 *
 * This is not complete - we should be able to fake
 * an edge even if it isn't on the 8259A...
 */

static unsigned int startup_ioapic_irq(unsigned int irq)
{
	int was_pending = 0;
	unsigned long flags;
	struct irq_cfg *cfg;

	spin_lock_irqsave(&ioapic_lock, flags);
	if (irq < NR_IRQS_LEGACY) {
		disable_8259A_irq(irq);
		if (i8259A_irq_pending(irq))
			was_pending = 1;
	}
	cfg = irq_cfg(irq);
	__unmask_IO_APIC_irq(cfg);
	spin_unlock_irqrestore(&ioapic_lock, flags);

	return was_pending;
}

#ifdef CONFIG_X86_64
static int ioapic_retrigger_irq(unsigned int irq)
{

	struct irq_cfg *cfg = irq_cfg(irq);
	unsigned long flags;

	spin_lock_irqsave(&vector_lock, flags);
	send_IPI_mask(cpumask_of(cpumask_first(cfg->domain)), cfg->vector);
	spin_unlock_irqrestore(&vector_lock, flags);

	return 1;
}
#else
static int ioapic_retrigger_irq(unsigned int irq)
{
	send_IPI_self(irq_cfg(irq)->vector);

	return 1;
}
#endif

/*
 * Level and edge triggered IO-APIC interrupts need different handling,
 * so we use two separate IRQ descriptors. Edge triggered IRQs can be
 * handled with the level-triggered descriptor, but that one has slightly
 * more overhead. Level-triggered interrupts cannot be handled with the
 * edge-triggered handler, without risking IRQ storms and other ugly
 * races.
 */

#ifdef CONFIG_SMP

#ifdef CONFIG_INTR_REMAP
static void ir_irq_migration(struct work_struct *work);

static DECLARE_DELAYED_WORK(ir_migration_work, ir_irq_migration);

/*
 * Migrate the IO-APIC irq in the presence of intr-remapping.
 *
 * For edge triggered, irq migration is a simple atomic update(of vector
 * and cpu destination) of IRTE and flush the hardware cache.
 *
 * For level triggered, we need to modify the io-apic RTE aswell with the update
 * vector information, along with modifying IRTE with vector and destination.
 * So irq migration for level triggered is little  bit more complex compared to
 * edge triggered migration. But the good news is, we use the same algorithm
 * for level triggered migration as we have today, only difference being,
 * we now initiate the irq migration from process context instead of the
 * interrupt context.
 *
 * In future, when we do a directed EOI (combined with cpu EOI broadcast
 * suppression) to the IO-APIC, level triggered irq migration will also be
 * as simple as edge triggered migration and we can do the irq migration
 * with a simple atomic update to IO-APIC RTE.
 */
static void
migrate_ioapic_irq_desc(struct irq_desc *desc, const struct cpumask *mask)
{
	struct irq_cfg *cfg;
	struct irte irte;
	int modify_ioapic_rte;
	unsigned int dest;
	unsigned long flags;
	unsigned int irq;

	if (!cpumask_intersects(mask, cpu_online_mask))
		return;

	irq = desc->irq;
	if (get_irte(irq, &irte))
		return;

	cfg = desc->chip_data;
	if (assign_irq_vector(irq, cfg, mask))
		return;

	set_extra_move_desc(desc, mask);

	dest = cpu_mask_to_apicid_and(cfg->domain, mask);

	modify_ioapic_rte = desc->status & IRQ_LEVEL;
	if (modify_ioapic_rte) {
		spin_lock_irqsave(&ioapic_lock, flags);
		__target_IO_APIC_irq(irq, dest, cfg);
		spin_unlock_irqrestore(&ioapic_lock, flags);
	}

	irte.vector = cfg->vector;
	irte.dest_id = IRTE_DEST(dest);

	/*
	 * Modified the IRTE and flushes the Interrupt entry cache.
	 */
	modify_irte(irq, &irte);

	if (cfg->move_in_progress)
		send_cleanup_vector(cfg);

	cpumask_copy(&desc->affinity, mask);
}

static int migrate_irq_remapped_level_desc(struct irq_desc *desc)
{
	int ret = -1;
	struct irq_cfg *cfg = desc->chip_data;

	mask_IO_APIC_irq_desc(desc);

	if (io_apic_level_ack_pending(cfg)) {
		/*
		 * Interrupt in progress. Migrating irq now will change the
		 * vector information in the IO-APIC RTE and that will confuse
		 * the EOI broadcast performed by cpu.
		 * So, delay the irq migration to the next instance.
		 */
		schedule_delayed_work(&ir_migration_work, 1);
		goto unmask;
	}

	/* everthing is clear. we have right of way */
	migrate_ioapic_irq_desc(desc, &desc->pending_mask);

	ret = 0;
	desc->status &= ~IRQ_MOVE_PENDING;
	cpumask_clear(&desc->pending_mask);

unmask:
	unmask_IO_APIC_irq_desc(desc);

	return ret;
}

static void ir_irq_migration(struct work_struct *work)
{
	unsigned int irq;
	struct irq_desc *desc;

	for_each_irq_desc(irq, desc) {
		if (!desc)
			continue;

		if (desc->status & IRQ_MOVE_PENDING) {
			unsigned long flags;

			spin_lock_irqsave(&desc->lock, flags);
			if (!desc->chip->set_affinity ||
			    !(desc->status & IRQ_MOVE_PENDING)) {
				desc->status &= ~IRQ_MOVE_PENDING;
				spin_unlock_irqrestore(&desc->lock, flags);
				continue;
			}

			desc->chip->set_affinity(irq, &desc->pending_mask);
			spin_unlock_irqrestore(&desc->lock, flags);
		}
	}
}

/*
 * Migrates the IRQ destination in the process context.
 */
static void set_ir_ioapic_affinity_irq_desc(struct irq_desc *desc,
					    const struct cpumask *mask)
{
	if (desc->status & IRQ_LEVEL) {
		desc->status |= IRQ_MOVE_PENDING;
		cpumask_copy(&desc->pending_mask, mask);
		migrate_irq_remapped_level_desc(desc);
		return;
	}

	migrate_ioapic_irq_desc(desc, mask);
}
static void set_ir_ioapic_affinity_irq(unsigned int irq,
				       const struct cpumask *mask)
{
	struct irq_desc *desc = irq_to_desc(irq);

	set_ir_ioapic_affinity_irq_desc(desc, mask);
}
#endif

asmlinkage void smp_irq_move_cleanup_interrupt(void)
{
	unsigned vector, me;
	ack_APIC_irq();
#ifdef CONFIG_X86_64
	exit_idle();
#endif
	irq_enter();

	me = smp_processor_id();
	for (vector = FIRST_EXTERNAL_VECTOR; vector < NR_VECTORS; vector++) {
		unsigned int irq;
		struct irq_desc *desc;
		struct irq_cfg *cfg;
		irq = __get_cpu_var(vector_irq)[vector];

		if (irq == -1)
			continue;

		desc = irq_to_desc(irq);
		if (!desc)
			continue;

		cfg = irq_cfg(irq);
		spin_lock(&desc->lock);
		if (!cfg->move_cleanup_count)
			goto unlock;

		if (vector == cfg->vector && cpumask_test_cpu(me, cfg->domain))
			goto unlock;

		__get_cpu_var(vector_irq)[vector] = -1;
		cfg->move_cleanup_count--;
unlock:
		spin_unlock(&desc->lock);
	}

	irq_exit();
}

static void irq_complete_move(struct irq_desc **descp)
{
	struct irq_desc *desc = *descp;
	struct irq_cfg *cfg = desc->chip_data;
	unsigned vector, me;

	if (likely(!cfg->move_in_progress)) {
#ifdef CONFIG_NUMA_MIGRATE_IRQ_DESC
		if (likely(!cfg->move_desc_pending))
			return;

		/* domain is not change, but affinity is changed */
		me = smp_processor_id();
		if (cpu_isset(me, desc->affinity)) {
			*descp = desc = move_irq_desc(desc, me);
			/* get the new one */
			cfg = desc->chip_data;
			cfg->move_desc_pending = 0;
		}
#endif
		return;
	}

	vector = ~get_irq_regs()->orig_ax;
	me = smp_processor_id();
<<<<<<< HEAD
	if (vector == cfg->vector && cpumask_test_cpu(me, cfg->domain))
		send_cleanup_vector(cfg);
=======
	if ((vector == cfg->vector) && cpu_isset(me, cfg->domain)) {
		cpumask_t cleanup_mask;

#ifdef CONFIG_NUMA_MIGRATE_IRQ_DESC
		*descp = desc = move_irq_desc(desc, me);
		/* get the new one */
		cfg = desc->chip_data;
#endif

		cpus_and(cleanup_mask, cfg->old_domain, cpu_online_map);
		cfg->move_cleanup_count = cpus_weight(cleanup_mask);
		send_IPI_mask(cleanup_mask, IRQ_MOVE_CLEANUP_VECTOR);
		cfg->move_in_progress = 0;
	}
>>>>>>> 17483a1f
}
#else
static inline void irq_complete_move(struct irq_desc **descp) {}
#endif

#ifdef CONFIG_INTR_REMAP
static void ack_x2apic_level(unsigned int irq)
{
	ack_x2APIC_irq();
}

static void ack_x2apic_edge(unsigned int irq)
{
	ack_x2APIC_irq();
}

#endif

static void ack_apic_edge(unsigned int irq)
{
	struct irq_desc *desc = irq_to_desc(irq);

	irq_complete_move(&desc);
	move_native_irq(irq);
	ack_APIC_irq();
}

atomic_t irq_mis_count;

static void ack_apic_level(unsigned int irq)
{
	struct irq_desc *desc = irq_to_desc(irq);

#ifdef CONFIG_X86_32
	unsigned long v;
	int i;
#endif
	struct irq_cfg *cfg;
	int do_unmask_irq = 0;

	irq_complete_move(&desc);
#ifdef CONFIG_GENERIC_PENDING_IRQ
	/* If we are moving the irq we need to mask it */
	if (unlikely(desc->status & IRQ_MOVE_PENDING)) {
		do_unmask_irq = 1;
		mask_IO_APIC_irq_desc(desc);
	}
#endif

#ifdef CONFIG_X86_32
	/*
	* It appears there is an erratum which affects at least version 0x11
	* of I/O APIC (that's the 82093AA and cores integrated into various
	* chipsets).  Under certain conditions a level-triggered interrupt is
	* erroneously delivered as edge-triggered one but the respective IRR
	* bit gets set nevertheless.  As a result the I/O unit expects an EOI
	* message but it will never arrive and further interrupts are blocked
	* from the source.  The exact reason is so far unknown, but the
	* phenomenon was observed when two consecutive interrupt requests
	* from a given source get delivered to the same CPU and the source is
	* temporarily disabled in between.
	*
	* A workaround is to simulate an EOI message manually.  We achieve it
	* by setting the trigger mode to edge and then to level when the edge
	* trigger mode gets detected in the TMR of a local APIC for a
	* level-triggered interrupt.  We mask the source for the time of the
	* operation to prevent an edge-triggered interrupt escaping meanwhile.
	* The idea is from Manfred Spraul.  --macro
	*/
	cfg = desc->chip_data;
	i = cfg->vector;

	v = apic_read(APIC_TMR + ((i & ~0x1f) >> 1));
#endif

	/*
	 * We must acknowledge the irq before we move it or the acknowledge will
	 * not propagate properly.
	 */
	ack_APIC_irq();

	/* Now we can move and renable the irq */
	if (unlikely(do_unmask_irq)) {
		/* Only migrate the irq if the ack has been received.
		 *
		 * On rare occasions the broadcast level triggered ack gets
		 * delayed going to ioapics, and if we reprogram the
		 * vector while Remote IRR is still set the irq will never
		 * fire again.
		 *
		 * To prevent this scenario we read the Remote IRR bit
		 * of the ioapic.  This has two effects.
		 * - On any sane system the read of the ioapic will
		 *   flush writes (and acks) going to the ioapic from
		 *   this cpu.
		 * - We get to see if the ACK has actually been delivered.
		 *
		 * Based on failed experiments of reprogramming the
		 * ioapic entry from outside of irq context starting
		 * with masking the ioapic entry and then polling until
		 * Remote IRR was clear before reprogramming the
		 * ioapic I don't trust the Remote IRR bit to be
		 * completey accurate.
		 *
		 * However there appears to be no other way to plug
		 * this race, so if the Remote IRR bit is not
		 * accurate and is causing problems then it is a hardware bug
		 * and you can go talk to the chipset vendor about it.
		 */
		cfg = desc->chip_data;
		if (!io_apic_level_ack_pending(cfg))
			move_masked_irq(irq);
		unmask_IO_APIC_irq_desc(desc);
	}

#ifdef CONFIG_X86_32
	if (!(v & (1 << (i & 0x1f)))) {
		atomic_inc(&irq_mis_count);
		spin_lock(&ioapic_lock);
		__mask_and_edge_IO_APIC_irq(cfg);
		__unmask_and_level_IO_APIC_irq(cfg);
		spin_unlock(&ioapic_lock);
	}
#endif
}

static struct irq_chip ioapic_chip __read_mostly = {
	.name		= "IO-APIC",
	.startup	= startup_ioapic_irq,
	.mask		= mask_IO_APIC_irq,
	.unmask		= unmask_IO_APIC_irq,
	.ack		= ack_apic_edge,
	.eoi		= ack_apic_level,
#ifdef CONFIG_SMP
	.set_affinity	= set_ioapic_affinity_irq,
#endif
	.retrigger	= ioapic_retrigger_irq,
};

#ifdef CONFIG_INTR_REMAP
static struct irq_chip ir_ioapic_chip __read_mostly = {
	.name		= "IR-IO-APIC",
	.startup	= startup_ioapic_irq,
	.mask		= mask_IO_APIC_irq,
	.unmask		= unmask_IO_APIC_irq,
	.ack		= ack_x2apic_edge,
	.eoi		= ack_x2apic_level,
#ifdef CONFIG_SMP
	.set_affinity	= set_ir_ioapic_affinity_irq,
#endif
	.retrigger	= ioapic_retrigger_irq,
};
#endif

static inline void init_IO_APIC_traps(void)
{
	int irq;
	struct irq_desc *desc;
	struct irq_cfg *cfg;

	/*
	 * NOTE! The local APIC isn't very good at handling
	 * multiple interrupts at the same interrupt level.
	 * As the interrupt level is determined by taking the
	 * vector number and shifting that right by 4, we
	 * want to spread these out a bit so that they don't
	 * all fall in the same interrupt level.
	 *
	 * Also, we've got to be careful not to trash gate
	 * 0x80, because int 0x80 is hm, kind of importantish. ;)
	 */
	for_each_irq_desc(irq, desc) {
		if (!desc)
			continue;

		cfg = desc->chip_data;
		if (IO_APIC_IRQ(irq) && cfg && !cfg->vector) {
			/*
			 * Hmm.. We don't have an entry for this,
			 * so default to an old-fashioned 8259
			 * interrupt if we can..
			 */
			if (irq < NR_IRQS_LEGACY)
				make_8259A_irq(irq);
			else
				/* Strange. Oh, well.. */
				desc->chip = &no_irq_chip;
		}
	}
}

/*
 * The local APIC irq-chip implementation:
 */

static void mask_lapic_irq(unsigned int irq)
{
	unsigned long v;

	v = apic_read(APIC_LVT0);
	apic_write(APIC_LVT0, v | APIC_LVT_MASKED);
}

static void unmask_lapic_irq(unsigned int irq)
{
	unsigned long v;

	v = apic_read(APIC_LVT0);
	apic_write(APIC_LVT0, v & ~APIC_LVT_MASKED);
}

static void ack_lapic_irq(unsigned int irq)
{
	ack_APIC_irq();
}

static struct irq_chip lapic_chip __read_mostly = {
	.name		= "local-APIC",
	.mask		= mask_lapic_irq,
	.unmask		= unmask_lapic_irq,
	.ack		= ack_lapic_irq,
};

static void lapic_register_intr(int irq, struct irq_desc *desc)
{
	desc->status &= ~IRQ_LEVEL;
	set_irq_chip_and_handler_name(irq, &lapic_chip, handle_edge_irq,
				      "edge");
}

static void __init setup_nmi(void)
{
	/*
	 * Dirty trick to enable the NMI watchdog ...
	 * We put the 8259A master into AEOI mode and
	 * unmask on all local APICs LVT0 as NMI.
	 *
	 * The idea to use the 8259A in AEOI mode ('8259A Virtual Wire')
	 * is from Maciej W. Rozycki - so we do not have to EOI from
	 * the NMI handler or the timer interrupt.
	 */
	apic_printk(APIC_VERBOSE, KERN_INFO "activating NMI Watchdog ...");

	enable_NMI_through_LVT0();

	apic_printk(APIC_VERBOSE, " done.\n");
}

/*
 * This looks a bit hackish but it's about the only one way of sending
 * a few INTA cycles to 8259As and any associated glue logic.  ICR does
 * not support the ExtINT mode, unfortunately.  We need to send these
 * cycles as some i82489DX-based boards have glue logic that keeps the
 * 8259A interrupt line asserted until INTA.  --macro
 */
static inline void __init unlock_ExtINT_logic(void)
{
	int apic, pin, i;
	struct IO_APIC_route_entry entry0, entry1;
	unsigned char save_control, save_freq_select;

	pin  = find_isa_irq_pin(8, mp_INT);
	if (pin == -1) {
		WARN_ON_ONCE(1);
		return;
	}
	apic = find_isa_irq_apic(8, mp_INT);
	if (apic == -1) {
		WARN_ON_ONCE(1);
		return;
	}

	entry0 = ioapic_read_entry(apic, pin);
	clear_IO_APIC_pin(apic, pin);

	memset(&entry1, 0, sizeof(entry1));

	entry1.dest_mode = 0;			/* physical delivery */
	entry1.mask = 0;			/* unmask IRQ now */
	entry1.dest = hard_smp_processor_id();
	entry1.delivery_mode = dest_ExtINT;
	entry1.polarity = entry0.polarity;
	entry1.trigger = 0;
	entry1.vector = 0;

	ioapic_write_entry(apic, pin, entry1);

	save_control = CMOS_READ(RTC_CONTROL);
	save_freq_select = CMOS_READ(RTC_FREQ_SELECT);
	CMOS_WRITE((save_freq_select & ~RTC_RATE_SELECT) | 0x6,
		   RTC_FREQ_SELECT);
	CMOS_WRITE(save_control | RTC_PIE, RTC_CONTROL);

	i = 100;
	while (i-- > 0) {
		mdelay(10);
		if ((CMOS_READ(RTC_INTR_FLAGS) & RTC_PF) == RTC_PF)
			i -= 10;
	}

	CMOS_WRITE(save_control, RTC_CONTROL);
	CMOS_WRITE(save_freq_select, RTC_FREQ_SELECT);
	clear_IO_APIC_pin(apic, pin);

	ioapic_write_entry(apic, pin, entry0);
}

static int disable_timer_pin_1 __initdata;
/* Actually the next is obsolete, but keep it for paranoid reasons -AK */
static int __init disable_timer_pin_setup(char *arg)
{
	disable_timer_pin_1 = 1;
	return 0;
}
early_param("disable_timer_pin_1", disable_timer_pin_setup);

int timer_through_8259 __initdata;

/*
 * This code may look a bit paranoid, but it's supposed to cooperate with
 * a wide range of boards and BIOS bugs.  Fortunately only the timer IRQ
 * is so screwy.  Thanks to Brian Perkins for testing/hacking this beast
 * fanatically on his truly buggy board.
 *
 * FIXME: really need to revamp this for all platforms.
 */
static inline void __init check_timer(void)
{
	struct irq_desc *desc = irq_to_desc(0);
	struct irq_cfg *cfg = desc->chip_data;
	int cpu = boot_cpu_id;
	int apic1, pin1, apic2, pin2;
	unsigned long flags;
	unsigned int ver;
	int no_pin1 = 0;

	local_irq_save(flags);

	ver = apic_read(APIC_LVR);
	ver = GET_APIC_VERSION(ver);

	/*
	 * get/set the timer IRQ vector:
	 */
	disable_8259A_irq(0);
	assign_irq_vector(0, cfg, TARGET_CPUS);

	/*
	 * As IRQ0 is to be enabled in the 8259A, the virtual
	 * wire has to be disabled in the local APIC.  Also
	 * timer interrupts need to be acknowledged manually in
	 * the 8259A for the i82489DX when using the NMI
	 * watchdog as that APIC treats NMIs as level-triggered.
	 * The AEOI mode will finish them in the 8259A
	 * automatically.
	 */
	apic_write(APIC_LVT0, APIC_LVT_MASKED | APIC_DM_EXTINT);
	init_8259A(1);
#ifdef CONFIG_X86_32
	timer_ack = (nmi_watchdog == NMI_IO_APIC && !APIC_INTEGRATED(ver));
#endif

	pin1  = find_isa_irq_pin(0, mp_INT);
	apic1 = find_isa_irq_apic(0, mp_INT);
	pin2  = ioapic_i8259.pin;
	apic2 = ioapic_i8259.apic;

	apic_printk(APIC_QUIET, KERN_INFO "..TIMER: vector=0x%02X "
		    "apic1=%d pin1=%d apic2=%d pin2=%d\n",
		    cfg->vector, apic1, pin1, apic2, pin2);

	/*
	 * Some BIOS writers are clueless and report the ExtINTA
	 * I/O APIC input from the cascaded 8259A as the timer
	 * interrupt input.  So just in case, if only one pin
	 * was found above, try it both directly and through the
	 * 8259A.
	 */
	if (pin1 == -1) {
#ifdef CONFIG_INTR_REMAP
		if (intr_remapping_enabled)
			panic("BIOS bug: timer not connected to IO-APIC");
#endif
		pin1 = pin2;
		apic1 = apic2;
		no_pin1 = 1;
	} else if (pin2 == -1) {
		pin2 = pin1;
		apic2 = apic1;
	}

	if (pin1 != -1) {
		/*
		 * Ok, does IRQ0 through the IOAPIC work?
		 */
		if (no_pin1) {
			add_pin_to_irq_cpu(cfg, cpu, apic1, pin1);
			setup_timer_IRQ0_pin(apic1, pin1, cfg->vector);
		}
		unmask_IO_APIC_irq_desc(desc);
		if (timer_irq_works()) {
			if (nmi_watchdog == NMI_IO_APIC) {
				setup_nmi();
				enable_8259A_irq(0);
			}
			if (disable_timer_pin_1 > 0)
				clear_IO_APIC_pin(0, pin1);
			goto out;
		}
#ifdef CONFIG_INTR_REMAP
		if (intr_remapping_enabled)
			panic("timer doesn't work through Interrupt-remapped IO-APIC");
#endif
		clear_IO_APIC_pin(apic1, pin1);
		if (!no_pin1)
			apic_printk(APIC_QUIET, KERN_ERR "..MP-BIOS bug: "
				    "8254 timer not connected to IO-APIC\n");

		apic_printk(APIC_QUIET, KERN_INFO "...trying to set up timer "
			    "(IRQ0) through the 8259A ...\n");
		apic_printk(APIC_QUIET, KERN_INFO
			    "..... (found apic %d pin %d) ...\n", apic2, pin2);
		/*
		 * legacy devices should be connected to IO APIC #0
		 */
		replace_pin_at_irq_cpu(cfg, cpu, apic1, pin1, apic2, pin2);
		setup_timer_IRQ0_pin(apic2, pin2, cfg->vector);
		unmask_IO_APIC_irq_desc(desc);
		enable_8259A_irq(0);
		if (timer_irq_works()) {
			apic_printk(APIC_QUIET, KERN_INFO "....... works.\n");
			timer_through_8259 = 1;
			if (nmi_watchdog == NMI_IO_APIC) {
				disable_8259A_irq(0);
				setup_nmi();
				enable_8259A_irq(0);
			}
			goto out;
		}
		/*
		 * Cleanup, just in case ...
		 */
		disable_8259A_irq(0);
		clear_IO_APIC_pin(apic2, pin2);
		apic_printk(APIC_QUIET, KERN_INFO "....... failed.\n");
	}

	if (nmi_watchdog == NMI_IO_APIC) {
		apic_printk(APIC_QUIET, KERN_WARNING "timer doesn't work "
			    "through the IO-APIC - disabling NMI Watchdog!\n");
		nmi_watchdog = NMI_NONE;
	}
#ifdef CONFIG_X86_32
	timer_ack = 0;
#endif

	apic_printk(APIC_QUIET, KERN_INFO
		    "...trying to set up timer as Virtual Wire IRQ...\n");

	lapic_register_intr(0, desc);
	apic_write(APIC_LVT0, APIC_DM_FIXED | cfg->vector);	/* Fixed mode */
	enable_8259A_irq(0);

	if (timer_irq_works()) {
		apic_printk(APIC_QUIET, KERN_INFO "..... works.\n");
		goto out;
	}
	disable_8259A_irq(0);
	apic_write(APIC_LVT0, APIC_LVT_MASKED | APIC_DM_FIXED | cfg->vector);
	apic_printk(APIC_QUIET, KERN_INFO "..... failed.\n");

	apic_printk(APIC_QUIET, KERN_INFO
		    "...trying to set up timer as ExtINT IRQ...\n");

	init_8259A(0);
	make_8259A_irq(0);
	apic_write(APIC_LVT0, APIC_DM_EXTINT);

	unlock_ExtINT_logic();

	if (timer_irq_works()) {
		apic_printk(APIC_QUIET, KERN_INFO "..... works.\n");
		goto out;
	}
	apic_printk(APIC_QUIET, KERN_INFO "..... failed :(.\n");
	panic("IO-APIC + timer doesn't work!  Boot with apic=debug and send a "
		"report.  Then try booting with the 'noapic' option.\n");
out:
	local_irq_restore(flags);
}

/*
 * Traditionally ISA IRQ2 is the cascade IRQ, and is not available
 * to devices.  However there may be an I/O APIC pin available for
 * this interrupt regardless.  The pin may be left unconnected, but
 * typically it will be reused as an ExtINT cascade interrupt for
 * the master 8259A.  In the MPS case such a pin will normally be
 * reported as an ExtINT interrupt in the MP table.  With ACPI
 * there is no provision for ExtINT interrupts, and in the absence
 * of an override it would be treated as an ordinary ISA I/O APIC
 * interrupt, that is edge-triggered and unmasked by default.  We
 * used to do this, but it caused problems on some systems because
 * of the NMI watchdog and sometimes IRQ0 of the 8254 timer using
 * the same ExtINT cascade interrupt to drive the local APIC of the
 * bootstrap processor.  Therefore we refrain from routing IRQ2 to
 * the I/O APIC in all cases now.  No actual device should request
 * it anyway.  --macro
 */
#define PIC_IRQS	(1 << PIC_CASCADE_IR)

void __init setup_IO_APIC(void)
{

#ifdef CONFIG_X86_32
	enable_IO_APIC();
#else
	/*
	 * calling enable_IO_APIC() is moved to setup_local_APIC for BP
	 */
#endif

	io_apic_irqs = ~PIC_IRQS;

	apic_printk(APIC_VERBOSE, "ENABLING IO-APIC IRQs\n");
	/*
         * Set up IO-APIC IRQ routing.
         */
#ifdef CONFIG_X86_32
	if (!acpi_ioapic)
		setup_ioapic_ids_from_mpc();
#endif
	sync_Arb_IDs();
	setup_IO_APIC_irqs();
	init_IO_APIC_traps();
	check_timer();
}

/*
 *      Called after all the initialization is done. If we didnt find any
 *      APIC bugs then we can allow the modify fast path
 */

static int __init io_apic_bug_finalize(void)
{
	if (sis_apic_bug == -1)
		sis_apic_bug = 0;
	return 0;
}

late_initcall(io_apic_bug_finalize);

struct sysfs_ioapic_data {
	struct sys_device dev;
	struct IO_APIC_route_entry entry[0];
};
static struct sysfs_ioapic_data * mp_ioapic_data[MAX_IO_APICS];

static int ioapic_suspend(struct sys_device *dev, pm_message_t state)
{
	struct IO_APIC_route_entry *entry;
	struct sysfs_ioapic_data *data;
	int i;

	data = container_of(dev, struct sysfs_ioapic_data, dev);
	entry = data->entry;
	for (i = 0; i < nr_ioapic_registers[dev->id]; i ++, entry ++ )
		*entry = ioapic_read_entry(dev->id, i);

	return 0;
}

static int ioapic_resume(struct sys_device *dev)
{
	struct IO_APIC_route_entry *entry;
	struct sysfs_ioapic_data *data;
	unsigned long flags;
	union IO_APIC_reg_00 reg_00;
	int i;

	data = container_of(dev, struct sysfs_ioapic_data, dev);
	entry = data->entry;

	spin_lock_irqsave(&ioapic_lock, flags);
	reg_00.raw = io_apic_read(dev->id, 0);
	if (reg_00.bits.ID != mp_ioapics[dev->id].mp_apicid) {
		reg_00.bits.ID = mp_ioapics[dev->id].mp_apicid;
		io_apic_write(dev->id, 0, reg_00.raw);
	}
	spin_unlock_irqrestore(&ioapic_lock, flags);
	for (i = 0; i < nr_ioapic_registers[dev->id]; i++)
		ioapic_write_entry(dev->id, i, entry[i]);

	return 0;
}

static struct sysdev_class ioapic_sysdev_class = {
	.name = "ioapic",
	.suspend = ioapic_suspend,
	.resume = ioapic_resume,
};

static int __init ioapic_init_sysfs(void)
{
	struct sys_device * dev;
	int i, size, error;

	error = sysdev_class_register(&ioapic_sysdev_class);
	if (error)
		return error;

	for (i = 0; i < nr_ioapics; i++ ) {
		size = sizeof(struct sys_device) + nr_ioapic_registers[i]
			* sizeof(struct IO_APIC_route_entry);
		mp_ioapic_data[i] = kzalloc(size, GFP_KERNEL);
		if (!mp_ioapic_data[i]) {
			printk(KERN_ERR "Can't suspend/resume IOAPIC %d\n", i);
			continue;
		}
		dev = &mp_ioapic_data[i]->dev;
		dev->id = i;
		dev->cls = &ioapic_sysdev_class;
		error = sysdev_register(dev);
		if (error) {
			kfree(mp_ioapic_data[i]);
			mp_ioapic_data[i] = NULL;
			printk(KERN_ERR "Can't suspend/resume IOAPIC %d\n", i);
			continue;
		}
	}

	return 0;
}

device_initcall(ioapic_init_sysfs);

/*
 * Dynamic irq allocate and deallocation
 */
unsigned int create_irq_nr(unsigned int irq_want)
{
	/* Allocate an unused irq */
	unsigned int irq;
	unsigned int new;
	unsigned long flags;
	struct irq_cfg *cfg_new = NULL;
	int cpu = boot_cpu_id;
	struct irq_desc *desc_new = NULL;

	irq = 0;
	spin_lock_irqsave(&vector_lock, flags);
	for (new = irq_want; new < NR_IRQS; new++) {
		if (platform_legacy_irq(new))
			continue;

		desc_new = irq_to_desc_alloc_cpu(new, cpu);
		if (!desc_new) {
			printk(KERN_INFO "can not get irq_desc for %d\n", new);
			continue;
		}
		cfg_new = desc_new->chip_data;

		if (cfg_new->vector != 0)
			continue;
		if (__assign_irq_vector(new, cfg_new, TARGET_CPUS) == 0)
			irq = new;
		break;
	}
	spin_unlock_irqrestore(&vector_lock, flags);

	if (irq > 0) {
		dynamic_irq_init(irq);
		/* restore it, in case dynamic_irq_init clear it */
		if (desc_new)
			desc_new->chip_data = cfg_new;
	}
	return irq;
}

static int nr_irqs_gsi = NR_IRQS_LEGACY;
int create_irq(void)
{
	unsigned int irq_want;
	int irq;

	irq_want = nr_irqs_gsi;
	irq = create_irq_nr(irq_want);

	if (irq == 0)
		irq = -1;

	return irq;
}

void destroy_irq(unsigned int irq)
{
	unsigned long flags;
	struct irq_cfg *cfg;
	struct irq_desc *desc;

	/* store it, in case dynamic_irq_cleanup clear it */
	desc = irq_to_desc(irq);
	cfg = desc->chip_data;
	dynamic_irq_cleanup(irq);
	/* connect back irq_cfg */
	if (desc)
		desc->chip_data = cfg;

#ifdef CONFIG_INTR_REMAP
	free_irte(irq);
#endif
	spin_lock_irqsave(&vector_lock, flags);
	__clear_irq_vector(irq, cfg);
	spin_unlock_irqrestore(&vector_lock, flags);
}

/*
 * MSI message composition
 */
#ifdef CONFIG_PCI_MSI
static int msi_compose_msg(struct pci_dev *pdev, unsigned int irq, struct msi_msg *msg)
{
	struct irq_cfg *cfg;
	int err;
	unsigned dest;

	cfg = irq_cfg(irq);
	err = assign_irq_vector(irq, cfg, TARGET_CPUS);
	if (err)
		return err;

	dest = cpu_mask_to_apicid_and(cfg->domain, TARGET_CPUS);

#ifdef CONFIG_INTR_REMAP
	if (irq_remapped(irq)) {
		struct irte irte;
		int ir_index;
		u16 sub_handle;

		ir_index = map_irq_to_irte_handle(irq, &sub_handle);
		BUG_ON(ir_index == -1);

		memset (&irte, 0, sizeof(irte));

		irte.present = 1;
		irte.dst_mode = INT_DEST_MODE;
		irte.trigger_mode = 0; /* edge */
		irte.dlvry_mode = INT_DELIVERY_MODE;
		irte.vector = cfg->vector;
		irte.dest_id = IRTE_DEST(dest);

		modify_irte(irq, &irte);

		msg->address_hi = MSI_ADDR_BASE_HI;
		msg->data = sub_handle;
		msg->address_lo = MSI_ADDR_BASE_LO | MSI_ADDR_IR_EXT_INT |
				  MSI_ADDR_IR_SHV |
				  MSI_ADDR_IR_INDEX1(ir_index) |
				  MSI_ADDR_IR_INDEX2(ir_index);
	} else
#endif
	{
		msg->address_hi = MSI_ADDR_BASE_HI;
		msg->address_lo =
			MSI_ADDR_BASE_LO |
			((INT_DEST_MODE == 0) ?
				MSI_ADDR_DEST_MODE_PHYSICAL:
				MSI_ADDR_DEST_MODE_LOGICAL) |
			((INT_DELIVERY_MODE != dest_LowestPrio) ?
				MSI_ADDR_REDIRECTION_CPU:
				MSI_ADDR_REDIRECTION_LOWPRI) |
			MSI_ADDR_DEST_ID(dest);

		msg->data =
			MSI_DATA_TRIGGER_EDGE |
			MSI_DATA_LEVEL_ASSERT |
			((INT_DELIVERY_MODE != dest_LowestPrio) ?
				MSI_DATA_DELIVERY_FIXED:
				MSI_DATA_DELIVERY_LOWPRI) |
			MSI_DATA_VECTOR(cfg->vector);
	}
	return err;
}

#ifdef CONFIG_SMP
static void set_msi_irq_affinity(unsigned int irq, const struct cpumask *mask)
{
	struct irq_desc *desc = irq_to_desc(irq);
	struct irq_cfg *cfg;
	struct msi_msg msg;
	unsigned int dest;

	dest = set_desc_affinity(desc, mask);
	if (dest == BAD_APICID)
		return;

	cfg = desc->chip_data;

	read_msi_msg_desc(desc, &msg);

	msg.data &= ~MSI_DATA_VECTOR_MASK;
	msg.data |= MSI_DATA_VECTOR(cfg->vector);
	msg.address_lo &= ~MSI_ADDR_DEST_ID_MASK;
	msg.address_lo |= MSI_ADDR_DEST_ID(dest);

	write_msi_msg_desc(desc, &msg);
}
#ifdef CONFIG_INTR_REMAP
/*
 * Migrate the MSI irq to another cpumask. This migration is
 * done in the process context using interrupt-remapping hardware.
 */
static void
ir_set_msi_irq_affinity(unsigned int irq, const struct cpumask *mask)
{
	struct irq_desc *desc = irq_to_desc(irq);
	struct irq_cfg *cfg;
	unsigned int dest;
	struct irte irte;

	if (get_irte(irq, &irte))
		return;

	dest = set_desc_affinity(desc, mask);
	if (dest == BAD_APICID)
		return;

	irte.vector = cfg->vector;
	irte.dest_id = IRTE_DEST(dest);

	/*
	 * atomically update the IRTE with the new destination and vector.
	 */
	modify_irte(irq, &irte);

	/*
	 * After this point, all the interrupts will start arriving
	 * at the new destination. So, time to cleanup the previous
	 * vector allocation.
	 */
	if (cfg->move_in_progress)
		send_cleanup_vector(cfg);
}

#endif
#endif /* CONFIG_SMP */

/*
 * IRQ Chip for MSI PCI/PCI-X/PCI-Express Devices,
 * which implement the MSI or MSI-X Capability Structure.
 */
static struct irq_chip msi_chip = {
	.name		= "PCI-MSI",
	.unmask		= unmask_msi_irq,
	.mask		= mask_msi_irq,
	.ack		= ack_apic_edge,
#ifdef CONFIG_SMP
	.set_affinity	= set_msi_irq_affinity,
#endif
	.retrigger	= ioapic_retrigger_irq,
};

#ifdef CONFIG_INTR_REMAP
static struct irq_chip msi_ir_chip = {
	.name		= "IR-PCI-MSI",
	.unmask		= unmask_msi_irq,
	.mask		= mask_msi_irq,
	.ack		= ack_x2apic_edge,
#ifdef CONFIG_SMP
	.set_affinity	= ir_set_msi_irq_affinity,
#endif
	.retrigger	= ioapic_retrigger_irq,
};

/*
 * Map the PCI dev to the corresponding remapping hardware unit
 * and allocate 'nvec' consecutive interrupt-remapping table entries
 * in it.
 */
static int msi_alloc_irte(struct pci_dev *dev, int irq, int nvec)
{
	struct intel_iommu *iommu;
	int index;

	iommu = map_dev_to_ir(dev);
	if (!iommu) {
		printk(KERN_ERR
		       "Unable to map PCI %s to iommu\n", pci_name(dev));
		return -ENOENT;
	}

	index = alloc_irte(iommu, irq, nvec);
	if (index < 0) {
		printk(KERN_ERR
		       "Unable to allocate %d IRTE for PCI %s\n", nvec,
		       pci_name(dev));
		return -ENOSPC;
	}
	return index;
}
#endif

static int setup_msi_irq(struct pci_dev *dev, struct msi_desc *msidesc, int irq)
{
	int ret;
	struct msi_msg msg;

	ret = msi_compose_msg(dev, irq, &msg);
	if (ret < 0)
		return ret;

	set_irq_msi(irq, msidesc);
	write_msi_msg(irq, &msg);

#ifdef CONFIG_INTR_REMAP
	if (irq_remapped(irq)) {
		struct irq_desc *desc = irq_to_desc(irq);
		/*
		 * irq migration in process context
		 */
		desc->status |= IRQ_MOVE_PCNTXT;
		set_irq_chip_and_handler_name(irq, &msi_ir_chip, handle_edge_irq, "edge");
	} else
#endif
		set_irq_chip_and_handler_name(irq, &msi_chip, handle_edge_irq, "edge");

	dev_printk(KERN_DEBUG, &dev->dev, "irq %d for MSI/MSI-X\n", irq);

	return 0;
}

int arch_setup_msi_irq(struct pci_dev *dev, struct msi_desc *msidesc)
{
	unsigned int irq;
	int ret;
	unsigned int irq_want;

	irq_want = nr_irqs_gsi;
	irq = create_irq_nr(irq_want);
	if (irq == 0)
		return -1;

#ifdef CONFIG_INTR_REMAP
	if (!intr_remapping_enabled)
		goto no_ir;

	ret = msi_alloc_irte(dev, irq, 1);
	if (ret < 0)
		goto error;
no_ir:
#endif
	ret = setup_msi_irq(dev, msidesc, irq);
	if (ret < 0) {
		destroy_irq(irq);
		return ret;
	}
	return 0;

#ifdef CONFIG_INTR_REMAP
error:
	destroy_irq(irq);
	return ret;
#endif
}

int arch_setup_msi_irqs(struct pci_dev *dev, int nvec, int type)
{
	unsigned int irq;
	int ret, sub_handle;
	struct msi_desc *msidesc;
	unsigned int irq_want;

#ifdef CONFIG_INTR_REMAP
	struct intel_iommu *iommu = 0;
	int index = 0;
#endif

	irq_want = nr_irqs_gsi;
	sub_handle = 0;
	list_for_each_entry(msidesc, &dev->msi_list, list) {
		irq = create_irq_nr(irq_want);
		irq_want++;
		if (irq == 0)
			return -1;
#ifdef CONFIG_INTR_REMAP
		if (!intr_remapping_enabled)
			goto no_ir;

		if (!sub_handle) {
			/*
			 * allocate the consecutive block of IRTE's
			 * for 'nvec'
			 */
			index = msi_alloc_irte(dev, irq, nvec);
			if (index < 0) {
				ret = index;
				goto error;
			}
		} else {
			iommu = map_dev_to_ir(dev);
			if (!iommu) {
				ret = -ENOENT;
				goto error;
			}
			/*
			 * setup the mapping between the irq and the IRTE
			 * base index, the sub_handle pointing to the
			 * appropriate interrupt remap table entry.
			 */
			set_irte_irq(irq, iommu, index, sub_handle);
		}
no_ir:
#endif
		ret = setup_msi_irq(dev, msidesc, irq);
		if (ret < 0)
			goto error;
		sub_handle++;
	}
	return 0;

error:
	destroy_irq(irq);
	return ret;
}

void arch_teardown_msi_irq(unsigned int irq)
{
	destroy_irq(irq);
}

#ifdef CONFIG_DMAR
#ifdef CONFIG_SMP
static void dmar_msi_set_affinity(unsigned int irq, const struct cpumask *mask)
{
	struct irq_desc *desc = irq_to_desc(irq);
	struct irq_cfg *cfg;
	struct msi_msg msg;
	unsigned int dest;

	dest = set_desc_affinity(desc, mask);
	if (dest == BAD_APICID)
		return;

	cfg = desc->chip_data;

	dmar_msi_read(irq, &msg);

	msg.data &= ~MSI_DATA_VECTOR_MASK;
	msg.data |= MSI_DATA_VECTOR(cfg->vector);
	msg.address_lo &= ~MSI_ADDR_DEST_ID_MASK;
	msg.address_lo |= MSI_ADDR_DEST_ID(dest);

	dmar_msi_write(irq, &msg);
}

#endif /* CONFIG_SMP */

struct irq_chip dmar_msi_type = {
	.name = "DMAR_MSI",
	.unmask = dmar_msi_unmask,
	.mask = dmar_msi_mask,
	.ack = ack_apic_edge,
#ifdef CONFIG_SMP
	.set_affinity = dmar_msi_set_affinity,
#endif
	.retrigger = ioapic_retrigger_irq,
};

int arch_setup_dmar_msi(unsigned int irq)
{
	int ret;
	struct msi_msg msg;

	ret = msi_compose_msg(NULL, irq, &msg);
	if (ret < 0)
		return ret;
	dmar_msi_write(irq, &msg);
	set_irq_chip_and_handler_name(irq, &dmar_msi_type, handle_edge_irq,
		"edge");
	return 0;
}
#endif

#ifdef CONFIG_HPET_TIMER

#ifdef CONFIG_SMP
static void hpet_msi_set_affinity(unsigned int irq, const struct cpumask *mask)
{
	struct irq_desc *desc = irq_to_desc(irq);
	struct irq_cfg *cfg;
	struct msi_msg msg;
	unsigned int dest;

	dest = set_desc_affinity(desc, mask);
	if (dest == BAD_APICID)
		return;

	cfg = desc->chip_data;

	hpet_msi_read(irq, &msg);

	msg.data &= ~MSI_DATA_VECTOR_MASK;
	msg.data |= MSI_DATA_VECTOR(cfg->vector);
	msg.address_lo &= ~MSI_ADDR_DEST_ID_MASK;
	msg.address_lo |= MSI_ADDR_DEST_ID(dest);

	hpet_msi_write(irq, &msg);
}

#endif /* CONFIG_SMP */

struct irq_chip hpet_msi_type = {
	.name = "HPET_MSI",
	.unmask = hpet_msi_unmask,
	.mask = hpet_msi_mask,
	.ack = ack_apic_edge,
#ifdef CONFIG_SMP
	.set_affinity = hpet_msi_set_affinity,
#endif
	.retrigger = ioapic_retrigger_irq,
};

int arch_setup_hpet_msi(unsigned int irq)
{
	int ret;
	struct msi_msg msg;

	ret = msi_compose_msg(NULL, irq, &msg);
	if (ret < 0)
		return ret;

	hpet_msi_write(irq, &msg);
	set_irq_chip_and_handler_name(irq, &hpet_msi_type, handle_edge_irq,
		"edge");

	return 0;
}
#endif

#endif /* CONFIG_PCI_MSI */
/*
 * Hypertransport interrupt support
 */
#ifdef CONFIG_HT_IRQ

#ifdef CONFIG_SMP

static void target_ht_irq(unsigned int irq, unsigned int dest, u8 vector)
{
	struct ht_irq_msg msg;
	fetch_ht_irq_msg(irq, &msg);

	msg.address_lo &= ~(HT_IRQ_LOW_VECTOR_MASK | HT_IRQ_LOW_DEST_ID_MASK);
	msg.address_hi &= ~(HT_IRQ_HIGH_DEST_ID_MASK);

	msg.address_lo |= HT_IRQ_LOW_VECTOR(vector) | HT_IRQ_LOW_DEST_ID(dest);
	msg.address_hi |= HT_IRQ_HIGH_DEST_ID(dest);

	write_ht_irq_msg(irq, &msg);
}

static void set_ht_irq_affinity(unsigned int irq, const struct cpumask *mask)
{
	struct irq_desc *desc = irq_to_desc(irq);
	struct irq_cfg *cfg;
	unsigned int dest;

	dest = set_desc_affinity(desc, mask);
	if (dest == BAD_APICID)
		return;

	cfg = desc->chip_data;

	target_ht_irq(irq, dest, cfg->vector);
}

#endif

static struct irq_chip ht_irq_chip = {
	.name		= "PCI-HT",
	.mask		= mask_ht_irq,
	.unmask		= unmask_ht_irq,
	.ack		= ack_apic_edge,
#ifdef CONFIG_SMP
	.set_affinity	= set_ht_irq_affinity,
#endif
	.retrigger	= ioapic_retrigger_irq,
};

int arch_setup_ht_irq(unsigned int irq, struct pci_dev *dev)
{
	struct irq_cfg *cfg;
	int err;

	cfg = irq_cfg(irq);
	err = assign_irq_vector(irq, cfg, TARGET_CPUS);
	if (!err) {
		struct ht_irq_msg msg;
		unsigned dest;

		dest = cpu_mask_to_apicid_and(cfg->domain, TARGET_CPUS);

		msg.address_hi = HT_IRQ_HIGH_DEST_ID(dest);

		msg.address_lo =
			HT_IRQ_LOW_BASE |
			HT_IRQ_LOW_DEST_ID(dest) |
			HT_IRQ_LOW_VECTOR(cfg->vector) |
			((INT_DEST_MODE == 0) ?
				HT_IRQ_LOW_DM_PHYSICAL :
				HT_IRQ_LOW_DM_LOGICAL) |
			HT_IRQ_LOW_RQEOI_EDGE |
			((INT_DELIVERY_MODE != dest_LowestPrio) ?
				HT_IRQ_LOW_MT_FIXED :
				HT_IRQ_LOW_MT_ARBITRATED) |
			HT_IRQ_LOW_IRQ_MASKED;

		write_ht_irq_msg(irq, &msg);

		set_irq_chip_and_handler_name(irq, &ht_irq_chip,
					      handle_edge_irq, "edge");

		dev_printk(KERN_DEBUG, &dev->dev, "irq %d for HT\n", irq);
	}
	return err;
}
#endif /* CONFIG_HT_IRQ */

#ifdef CONFIG_X86_64
/*
 * Re-target the irq to the specified CPU and enable the specified MMR located
 * on the specified blade to allow the sending of MSIs to the specified CPU.
 */
int arch_enable_uv_irq(char *irq_name, unsigned int irq, int cpu, int mmr_blade,
		       unsigned long mmr_offset)
{
	const struct cpumask *eligible_cpu = cpumask_of(cpu);
	struct irq_cfg *cfg;
	int mmr_pnode;
	unsigned long mmr_value;
	struct uv_IO_APIC_route_entry *entry;
	unsigned long flags;
	int err;

	cfg = irq_cfg(irq);

	err = assign_irq_vector(irq, cfg, eligible_cpu);
	if (err != 0)
		return err;

	spin_lock_irqsave(&vector_lock, flags);
	set_irq_chip_and_handler_name(irq, &uv_irq_chip, handle_percpu_irq,
				      irq_name);
	spin_unlock_irqrestore(&vector_lock, flags);

	mmr_value = 0;
	entry = (struct uv_IO_APIC_route_entry *)&mmr_value;
	BUG_ON(sizeof(struct uv_IO_APIC_route_entry) != sizeof(unsigned long));

	entry->vector = cfg->vector;
	entry->delivery_mode = INT_DELIVERY_MODE;
	entry->dest_mode = INT_DEST_MODE;
	entry->polarity = 0;
	entry->trigger = 0;
	entry->mask = 0;
	entry->dest = cpu_mask_to_apicid(eligible_cpu);

	mmr_pnode = uv_blade_to_pnode(mmr_blade);
	uv_write_global_mmr64(mmr_pnode, mmr_offset, mmr_value);

	return irq;
}

/*
 * Disable the specified MMR located on the specified blade so that MSIs are
 * longer allowed to be sent.
 */
void arch_disable_uv_irq(int mmr_blade, unsigned long mmr_offset)
{
	unsigned long mmr_value;
	struct uv_IO_APIC_route_entry *entry;
	int mmr_pnode;

	mmr_value = 0;
	entry = (struct uv_IO_APIC_route_entry *)&mmr_value;
	BUG_ON(sizeof(struct uv_IO_APIC_route_entry) != sizeof(unsigned long));

	entry->mask = 1;

	mmr_pnode = uv_blade_to_pnode(mmr_blade);
	uv_write_global_mmr64(mmr_pnode, mmr_offset, mmr_value);
}
#endif /* CONFIG_X86_64 */

int __init io_apic_get_redir_entries (int ioapic)
{
	union IO_APIC_reg_01	reg_01;
	unsigned long flags;

	spin_lock_irqsave(&ioapic_lock, flags);
	reg_01.raw = io_apic_read(ioapic, 1);
	spin_unlock_irqrestore(&ioapic_lock, flags);

	return reg_01.bits.entries;
}

void __init probe_nr_irqs_gsi(void)
{
	int idx;
	int nr = 0;

	for (idx = 0; idx < nr_ioapics; idx++)
		nr += io_apic_get_redir_entries(idx) + 1;

	if (nr > nr_irqs_gsi)
		nr_irqs_gsi = nr;
}

/* --------------------------------------------------------------------------
                          ACPI-based IOAPIC Configuration
   -------------------------------------------------------------------------- */

#ifdef CONFIG_ACPI

#ifdef CONFIG_X86_32
int __init io_apic_get_unique_id(int ioapic, int apic_id)
{
	union IO_APIC_reg_00 reg_00;
	static physid_mask_t apic_id_map = PHYSID_MASK_NONE;
	physid_mask_t tmp;
	unsigned long flags;
	int i = 0;

	/*
	 * The P4 platform supports up to 256 APIC IDs on two separate APIC
	 * buses (one for LAPICs, one for IOAPICs), where predecessors only
	 * supports up to 16 on one shared APIC bus.
	 *
	 * TBD: Expand LAPIC/IOAPIC support on P4-class systems to take full
	 *      advantage of new APIC bus architecture.
	 */

	if (physids_empty(apic_id_map))
		apic_id_map = ioapic_phys_id_map(phys_cpu_present_map);

	spin_lock_irqsave(&ioapic_lock, flags);
	reg_00.raw = io_apic_read(ioapic, 0);
	spin_unlock_irqrestore(&ioapic_lock, flags);

	if (apic_id >= get_physical_broadcast()) {
		printk(KERN_WARNING "IOAPIC[%d]: Invalid apic_id %d, trying "
			"%d\n", ioapic, apic_id, reg_00.bits.ID);
		apic_id = reg_00.bits.ID;
	}

	/*
	 * Every APIC in a system must have a unique ID or we get lots of nice
	 * 'stuck on smp_invalidate_needed IPI wait' messages.
	 */
	if (check_apicid_used(apic_id_map, apic_id)) {

		for (i = 0; i < get_physical_broadcast(); i++) {
			if (!check_apicid_used(apic_id_map, i))
				break;
		}

		if (i == get_physical_broadcast())
			panic("Max apic_id exceeded!\n");

		printk(KERN_WARNING "IOAPIC[%d]: apic_id %d already used, "
			"trying %d\n", ioapic, apic_id, i);

		apic_id = i;
	}

	tmp = apicid_to_cpu_present(apic_id);
	physids_or(apic_id_map, apic_id_map, tmp);

	if (reg_00.bits.ID != apic_id) {
		reg_00.bits.ID = apic_id;

		spin_lock_irqsave(&ioapic_lock, flags);
		io_apic_write(ioapic, 0, reg_00.raw);
		reg_00.raw = io_apic_read(ioapic, 0);
		spin_unlock_irqrestore(&ioapic_lock, flags);

		/* Sanity check */
		if (reg_00.bits.ID != apic_id) {
			printk("IOAPIC[%d]: Unable to change apic_id!\n", ioapic);
			return -1;
		}
	}

	apic_printk(APIC_VERBOSE, KERN_INFO
			"IOAPIC[%d]: Assigned apic_id %d\n", ioapic, apic_id);

	return apic_id;
}

int __init io_apic_get_version(int ioapic)
{
	union IO_APIC_reg_01	reg_01;
	unsigned long flags;

	spin_lock_irqsave(&ioapic_lock, flags);
	reg_01.raw = io_apic_read(ioapic, 1);
	spin_unlock_irqrestore(&ioapic_lock, flags);

	return reg_01.bits.version;
}
#endif

int io_apic_set_pci_routing (int ioapic, int pin, int irq, int triggering, int polarity)
{
	struct irq_desc *desc;
	struct irq_cfg *cfg;
	int cpu = boot_cpu_id;

	if (!IO_APIC_IRQ(irq)) {
		apic_printk(APIC_QUIET,KERN_ERR "IOAPIC[%d]: Invalid reference to IRQ 0\n",
			ioapic);
		return -EINVAL;
	}

	desc = irq_to_desc_alloc_cpu(irq, cpu);
	if (!desc) {
		printk(KERN_INFO "can not get irq_desc %d\n", irq);
		return 0;
	}

	/*
	 * IRQs < 16 are already in the irq_2_pin[] map
	 */
	if (irq >= NR_IRQS_LEGACY) {
		cfg = desc->chip_data;
		add_pin_to_irq_cpu(cfg, cpu, ioapic, pin);
	}

	setup_IO_APIC_irq(ioapic, pin, irq, desc, triggering, polarity);

	return 0;
}


int acpi_get_override_irq(int bus_irq, int *trigger, int *polarity)
{
	int i;

	if (skip_ioapic_setup)
		return -1;

	for (i = 0; i < mp_irq_entries; i++)
		if (mp_irqs[i].mp_irqtype == mp_INT &&
		    mp_irqs[i].mp_srcbusirq == bus_irq)
			break;
	if (i >= mp_irq_entries)
		return -1;

	*trigger = irq_trigger(i);
	*polarity = irq_polarity(i);
	return 0;
}

#endif /* CONFIG_ACPI */

/*
 * This function currently is only a helper for the i386 smp boot process where
 * we need to reprogram the ioredtbls to cater for the cpus which have come online
 * so mask in all cases should simply be TARGET_CPUS
 */
#ifdef CONFIG_SMP
void __init setup_ioapic_dest(void)
{
	int pin, ioapic, irq, irq_entry;
	struct irq_desc *desc;
	struct irq_cfg *cfg;
	const struct cpumask *mask;

	if (skip_ioapic_setup == 1)
		return;

	for (ioapic = 0; ioapic < nr_ioapics; ioapic++) {
		for (pin = 0; pin < nr_ioapic_registers[ioapic]; pin++) {
			irq_entry = find_irq_entry(ioapic, pin, mp_INT);
			if (irq_entry == -1)
				continue;
			irq = pin_2_irq(irq_entry, ioapic, pin);

			/* setup_IO_APIC_irqs could fail to get vector for some device
			 * when you have too many devices, because at that time only boot
			 * cpu is online.
			 */
			desc = irq_to_desc(irq);
			cfg = desc->chip_data;
			if (!cfg->vector) {
				setup_IO_APIC_irq(ioapic, pin, irq, desc,
						  irq_trigger(irq_entry),
						  irq_polarity(irq_entry));
				continue;

			}

			/*
			 * Honour affinities which have been set in early boot
			 */
			if (desc->status &
			    (IRQ_NO_BALANCING | IRQ_AFFINITY_SET))
				mask = &desc->affinity;
			else
				mask = TARGET_CPUS;

#ifdef CONFIG_INTR_REMAP
			if (intr_remapping_enabled)
				set_ir_ioapic_affinity_irq_desc(desc, mask);
			else
#endif
				set_ioapic_affinity_irq_desc(desc, mask);
		}

	}
}
#endif

#define IOAPIC_RESOURCE_NAME_SIZE 11

static struct resource *ioapic_resources;

static struct resource * __init ioapic_setup_resources(void)
{
	unsigned long n;
	struct resource *res;
	char *mem;
	int i;

	if (nr_ioapics <= 0)
		return NULL;

	n = IOAPIC_RESOURCE_NAME_SIZE + sizeof(struct resource);
	n *= nr_ioapics;

	mem = alloc_bootmem(n);
	res = (void *)mem;

	if (mem != NULL) {
		mem += sizeof(struct resource) * nr_ioapics;

		for (i = 0; i < nr_ioapics; i++) {
			res[i].name = mem;
			res[i].flags = IORESOURCE_MEM | IORESOURCE_BUSY;
			sprintf(mem,  "IOAPIC %u", i);
			mem += IOAPIC_RESOURCE_NAME_SIZE;
		}
	}

	ioapic_resources = res;

	return res;
}

void __init ioapic_init_mappings(void)
{
	unsigned long ioapic_phys, idx = FIX_IO_APIC_BASE_0;
	struct resource *ioapic_res;
	int i;

	ioapic_res = ioapic_setup_resources();
	for (i = 0; i < nr_ioapics; i++) {
		if (smp_found_config) {
			ioapic_phys = mp_ioapics[i].mp_apicaddr;
#ifdef CONFIG_X86_32
			if (!ioapic_phys) {
				printk(KERN_ERR
				       "WARNING: bogus zero IO-APIC "
				       "address found in MPTABLE, "
				       "disabling IO/APIC support!\n");
				smp_found_config = 0;
				skip_ioapic_setup = 1;
				goto fake_ioapic_page;
			}
#endif
		} else {
#ifdef CONFIG_X86_32
fake_ioapic_page:
#endif
			ioapic_phys = (unsigned long)
				alloc_bootmem_pages(PAGE_SIZE);
			ioapic_phys = __pa(ioapic_phys);
		}
		set_fixmap_nocache(idx, ioapic_phys);
		apic_printk(APIC_VERBOSE,
			    "mapped IOAPIC to %08lx (%08lx)\n",
			    __fix_to_virt(idx), ioapic_phys);
		idx++;

		if (ioapic_res != NULL) {
			ioapic_res->start = ioapic_phys;
			ioapic_res->end = ioapic_phys + (4 * 1024) - 1;
			ioapic_res++;
		}
	}
}

static int __init ioapic_insert_resources(void)
{
	int i;
	struct resource *r = ioapic_resources;

	if (!r) {
		printk(KERN_ERR
		       "IO APIC resources could be not be allocated.\n");
		return -1;
	}

	for (i = 0; i < nr_ioapics; i++) {
		insert_resource(&iomem_resource, r);
		r++;
	}

	return 0;
}

/* Insert the IO APIC resources after PCI initialization has occured to handle
 * IO APICS that are mapped in on a BAR in PCI space. */
late_initcall(ioapic_insert_resources);<|MERGE_RESOLUTION|>--- conflicted
+++ resolved
@@ -367,13 +367,9 @@
 
 #endif
 
-<<<<<<< HEAD
+#ifndef CONFIG_NUMA_MIGRATE_IRQ_DESC
 static inline void
 set_extra_move_desc(struct irq_desc *desc, const struct cpumask *mask)
-=======
-#ifndef CONFIG_NUMA_MIGRATE_IRQ_DESC
-static inline void set_extra_move_desc(struct irq_desc *desc, cpumask_t mask)
->>>>>>> 17483a1f
 {
 }
 #endif
@@ -2540,25 +2536,14 @@
 
 	vector = ~get_irq_regs()->orig_ax;
 	me = smp_processor_id();
-<<<<<<< HEAD
-	if (vector == cfg->vector && cpumask_test_cpu(me, cfg->domain))
-		send_cleanup_vector(cfg);
-=======
-	if ((vector == cfg->vector) && cpu_isset(me, cfg->domain)) {
-		cpumask_t cleanup_mask;
-
 #ifdef CONFIG_NUMA_MIGRATE_IRQ_DESC
 		*descp = desc = move_irq_desc(desc, me);
 		/* get the new one */
 		cfg = desc->chip_data;
 #endif
 
-		cpus_and(cleanup_mask, cfg->old_domain, cpu_online_map);
-		cfg->move_cleanup_count = cpus_weight(cleanup_mask);
-		send_IPI_mask(cleanup_mask, IRQ_MOVE_CLEANUP_VECTOR);
-		cfg->move_in_progress = 0;
-	}
->>>>>>> 17483a1f
+	if (vector == cfg->vector && cpumask_test_cpu(me, cfg->domain))
+		send_cleanup_vector(cfg);
 }
 #else
 static inline void irq_complete_move(struct irq_desc **descp) {}
